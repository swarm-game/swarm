--- conflicted
+++ resolved
@@ -86,7 +86,7 @@
 
   -- ** Pretty-printing
   prettyFrame,
-  prettyCont
+  prettyCont,
 ) where
 
 import Control.Lens.Combinators (pattern Empty)
@@ -96,12 +96,8 @@
 import Data.List (intercalate)
 import Data.Text qualified as T
 import GHC.Generics (Generic)
-<<<<<<< HEAD
 import Prettyprinter (Doc, Pretty (..), hsep, (<+>))
-import Swarm.Game.Entity (Entity, Inventory)
-=======
 import Swarm.Game.Entity (Count, Entity)
->>>>>>> 37116ed0
 import Swarm.Game.Exception
 import Swarm.Game.Value as V
 import Swarm.Game.World (WorldUpdate (..))
@@ -348,7 +344,7 @@
 prettyFrame' (FBind Nothing t _) (p, inner) = (0, pparens (p < 1) inner <+> ";" <+> ppr t)
 prettyFrame' (FBind (Just x) t _) (p, inner) = (0, hsep [pretty x, "<-", pparens (p < 1) inner, ";", ppr t])
 prettyFrame' FDiscardEnv inner = prettyPrefix "D·" inner
-prettyFrame' (FImmediate _ _) inner = prettyPrefix "I·" inner
+prettyFrame' (FImmediate _ _ _) inner = prettyPrefix "I·" inner
 prettyFrame' (FUpdate loc) inner = prettyPrefix ("S@" <> pretty loc) inner
 prettyFrame' FFinishAtomic inner = prettyPrefix "A·" inner
 prettyFrame' (FMeetAll _ _) inner = prettyPrefix "M·" inner
