--- conflicted
+++ resolved
@@ -422,11 +422,7 @@
   ]
   ''GameState
 
-<<<<<<< HEAD
 makeLensesExcluding ['_viewCenter, '_focusedRobotID, '_viewCenterRule, '_activeRobots, '_waitingRobots] ''GameState
-=======
-makeLensesExcluding ['_viewCenter, '_focusedRobotID, '_viewCenterRule, '_activeRobots, '_waitingRobots, '_adjList, '_nameList] ''GameState
->>>>>>> 2487737d
 
 -- | Is the user in creative mode (i.e. able to do anything without restriction)?
 creativeMode :: Lens' GameState Bool
@@ -788,7 +784,7 @@
   (minRadius, maxRadius) = over both (gain baseInv . gain focInv) (16, 64)
 
 -- | Clear the 'robotLogUpdated' flag of the focused robot.
-clearFocusedRobotLogUpdated :: Has (State GameState) sig m => m ()
+clearFocusedRobotLogUpdated :: (Has (State GameState) sig m) => m ()
 clearFocusedRobotLogUpdated = do
   n <- use focusedRobotID
   robotMap . ix n . robotLogUpdated .= False
@@ -797,7 +793,7 @@
 --   first, generate a unique ID number for it.  Then, add it to the
 --   main robot map, the active robot set, and to to the index of
 --   robots by location. Return the updated robot.
-addTRobot :: Has (State GameState) sig m => TRobot -> m Robot
+addTRobot :: (Has (State GameState) sig m) => TRobot -> m Robot
 addTRobot r = do
   rid <- gensym <+= 1
   let r' = instantiateRobot rid r
@@ -807,7 +803,7 @@
 -- | Add a robot to the game state, adding it to the main robot map,
 --   the active robot set, and to to the index of robots by
 --   location.
-addRobot :: Has (State GameState) sig m => Robot -> m ()
+addRobot :: (Has (State GameState) sig m) => Robot -> m ()
 addRobot r = do
   let rid = r ^. robotID
 
@@ -820,7 +816,7 @@
 maxMessageQueueSize = 1000
 
 -- | Add a message to the message queue.
-emitMessage :: Has (State GameState) sig m => LogEntry -> m ()
+emitMessage :: (Has (State GameState) sig m) => LogEntry -> m ()
 emitMessage msg = messageQueue %= (|> msg) . dropLastIfLong
  where
   tooLong s = Seq.length s >= maxMessageQueueSize
@@ -829,23 +825,23 @@
 
 -- | Takes a robot out of the activeRobots set and puts it in the waitingRobots
 --   queue.
-sleepUntil :: Has (State GameState) sig m => RID -> TickNumber -> m ()
+sleepUntil :: (Has (State GameState) sig m) => RID -> TickNumber -> m ()
 sleepUntil rid time = do
   internalActiveRobots %= IS.delete rid
   internalWaitingRobots . at time . non [] %= (rid :)
 
 -- | Takes a robot out of the activeRobots set.
-sleepForever :: Has (State GameState) sig m => RID -> m ()
+sleepForever :: (Has (State GameState) sig m) => RID -> m ()
 sleepForever rid = internalActiveRobots %= IS.delete rid
 
 -- | Adds a robot to the activeRobots set.
-activateRobot :: Has (State GameState) sig m => RID -> m ()
+activateRobot :: (Has (State GameState) sig m) => RID -> m ()
 activateRobot rid = internalActiveRobots %= IS.insert rid
 
 -- | Removes robots whose wake up time matches the current game ticks count
 --   from the waitingRobots queue and put them back in the activeRobots set
 --   if they still exist in the keys of robotMap.
-wakeUpRobotsDoneSleeping :: Has (State GameState) sig m => m ()
+wakeUpRobotsDoneSleeping :: (Has (State GameState) sig m) => m ()
 wakeUpRobotsDoneSleeping = do
   time <- use ticks
   mrids <- internalWaitingRobots . at time <<.= Nothing
@@ -863,7 +859,7 @@
 -- | Clear the "watch" state of all of the
 -- awakened robots
 clearWatchingRobots ::
-  Has (State GameState) sig m =>
+  (Has (State GameState) sig m) =>
   [RID] ->
   m ()
 clearWatchingRobots rids = do
@@ -874,7 +870,7 @@
 --
 -- NOTE: Clearing "TickNumber" map entries from "internalWaitingRobots"
 -- upon wakeup is handled by "wakeUpRobotsDoneSleeping" in State.hs
-wakeWatchingRobots :: Has (State GameState) sig m => Location -> m ()
+wakeWatchingRobots :: (Has (State GameState) sig m) => Location -> m ()
 wakeWatchingRobots loc = do
   currentTick <- use ticks
   waitingMap <- use waitingRobots
@@ -927,7 +923,7 @@
       Waiting _ c -> Waiting newWakeTime c
       x -> x
 
-deleteRobot :: Has (State GameState) sig m => RID -> m ()
+deleteRobot :: (Has (State GameState) sig m) => RID -> m ()
 deleteRobot rn = do
   internalActiveRobots %= IS.delete rn
   mrobot <- robotMap . at rn <<.= Nothing
@@ -1106,16 +1102,19 @@
       -- Note that this *replaces* any program the base robot otherwise
       -- would have run (i.e. any program specified in the program: field
       -- of the scenario description).
-      & ix baseID . machine
+      & ix baseID
+        . machine
         %~ case initialCodeToRun of
           Nothing -> id
           Just pt -> const $ initMachine pt Ctx.empty emptyStore
       -- If we are in creative mode, give base all the things
-      & ix baseID . robotInventory
+      & ix baseID
+        . robotInventory
         %~ case scenario ^. scenarioCreative of
           False -> id
           True -> union (fromElems (map (0,) things))
-      & ix baseID . equippedDevices
+      & ix baseID
+        . equippedDevices
         %~ case scenario ^. scenarioCreative of
           False -> id
           True -> const (fromList devices)
