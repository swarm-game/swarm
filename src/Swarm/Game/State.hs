--- conflicted
+++ resolved
@@ -53,11 +53,8 @@
   recipesOut,
   recipesIn,
   scenarios,
-<<<<<<< HEAD
   currentScenarioPath,
-=======
   knownEntities,
->>>>>>> 91b77bf9
   world,
   viewCenterRule,
   viewCenter,
@@ -277,11 +274,8 @@
   , _recipesOut :: IntMap [Recipe Entity]
   , _recipesIn :: IntMap [Recipe Entity]
   , _scenarios :: ScenarioCollection
-<<<<<<< HEAD
   , _currentScenarioPath :: Maybe FilePath
-=======
   , _knownEntities :: [Text]
->>>>>>> 91b77bf9
   , _world :: W.World Int Entity
   , _viewCenterRule :: ViewCenterRule
   , _viewCenter :: V2 Int64
@@ -412,17 +406,15 @@
 -- | The collection of scenarios that comes with the game.
 scenarios :: Lens' GameState ScenarioCollection
 
-<<<<<<< HEAD
 -- | The filepath of the currently running scenario.
 --
 -- This is useful as an index to 'scenarios' collection,
 -- see 'Swarm.Game.ScenarioStatus.scenarioItemByPath'.
 currentScenarioPath :: Lens' GameState (Maybe FilePath)
-=======
+
 -- | The names of entities that should be considered "known", that is,
 --   robots know what they are without having to scan them.
 knownEntities :: Lens' GameState [Text]
->>>>>>> 91b77bf9
 
 -- | The current state of the world (terrain and entities only; robots
 --   are stored in the 'robotMap').  Int is used instead of
@@ -569,7 +561,7 @@
 viewingRegion g (w, h) = (W.Coords (rmin, cmin), W.Coords (rmax, cmax))
  where
   V2 cx cy = g ^. viewCenter
-  (rmin, rmax) = over both (+ (- cy - h `div` 2)) (0, h - 1)
+  (rmin, rmax) = over both (+ (-cy - h `div` 2)) (0, h - 1)
   (cmin, cmax) = over both (+ (cx - w `div` 2)) (0, w - 1)
 
 -- | Find out which robot has been last specified by the
@@ -698,11 +690,8 @@
       , _recipesOut = outRecipeMap recipes
       , _recipesIn = inRecipeMap recipes
       , _scenarios = loadedScenarios
-<<<<<<< HEAD
       , _currentScenarioPath = Nothing
-=======
       , _knownEntities = []
->>>>>>> 91b77bf9
       , _world = W.emptyWorld (fromEnum StoneT)
       , _viewCenterRule = VCRobot 0
       , _viewCenter = V2 0 0
