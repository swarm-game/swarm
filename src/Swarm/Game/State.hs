-----------------------------------------------------------------------------
-----------------------------------------------------------------------------
{-# LANGUAGE FlexibleContexts #-}
{-# LANGUAGE OverloadedStrings #-}
{-# LANGUAGE TemplateHaskell #-}
{-# LANGUAGE TypeApplications #-}

-- |
-- Module      :  Swarm.Game.State
-- Copyright   :  Brent Yorgey
-- Maintainer  :  byorgey@gmail.com
--
-- SPDX-License-Identifier: BSD-3-Clause
--
-- Definition of the record holding all the game-related state, and various related
-- utility functions.
module Swarm.Game.State (
  -- * Game state record
  ViewCenterRule (..),
  GameMode (..),
  REPLStatus (..),
  RunStatus (..),
  GameState,
  Seed,
  initGameState,

  -- ** GameState fields
  gameMode,
  runStatus,
  paused,
  robotMap,
  robotsByLocation,
  activeRobots,
  gensym,
  randGen,
  entityMap,
  recipesOut,
  recipesIn,
  world,
  viewCenterRule,
  viewCenter,
  needsRedraw,
  replStatus,
  replWorking,
  messageQueue,
  focusedRobotName,
  ticks,

  -- * Utilities
  applyViewCenterRule,
  recalcViewCenter,
  modifyViewCenter,
  viewingRegion,
  focusedRobot,
  clearFocusedRobotLogUpdated,
  ensureUniqueName,
  addRobot,
  emitMessage,
  sleepUntil,
  sleepForever,
  wakeUpRobotsDoneSleeping,
  deleteRobot,
  activateRobot,
) where

import Control.Lens
import Control.Monad.Except
import Control.Monad.State
import Data.Bifunctor (first)
import Data.Int (Int64)
import Data.IntMap (IntMap)
import Data.Map (Map)
import qualified Data.Map as M
import Data.Maybe (fromMaybe, mapMaybe)
import Data.Text (Text)
import qualified Data.Text as T
import Linear
import Witch (into)

import Data.Set (Set)
import qualified Data.Set as S
import Swarm.Game.Entity
import Swarm.Game.Recipe
import Swarm.Game.Robot
import Swarm.Game.Value
import qualified Swarm.Game.World as W
import Swarm.Game.WorldGen (Seed, findGoodOrigin, testWorld2)
import Swarm.Language.Types
import Swarm.Util
import System.Random (StdGen, mkStdGen)

-- | The 'ViewCenterRule' specifies how to determine the center of the
--   world viewport.
data ViewCenterRule
  = -- | The view should be centered on an absolute position.
    VCLocation (V2 Int64)
  | -- | The view should be centered on a certain robot.
    VCRobot Text
  deriving (Eq, Ord, Show)

makePrisms ''ViewCenterRule

-- | The game mode determines various aspects of how the game works.
--   At the moment, there are only two modes, but more will be added
--   in the future.
data GameMode
  = -- | Explore an open world, gather resources, and upgrade your programming abilities.
    Classic
  | -- | Like 'Classic' mode, but there are no constraints on the programs you can write.
    Creative
  deriving (Eq, Ord, Show, Read, Enum, Bounded)

-- | A data type to represent the current status of the REPL.
data REPLStatus
  = -- | The REPL is not doing anything actively at the moment.
    REPLDone
  | -- | A command entered at the REPL is currently being run.  The
    --   'Polytype' represents the type of the expression that was
    --   entered.  The @Maybe Value@ starts out as @Nothing@ and gets
    --   filled in with a result once the command completes.
    REPLWorking Polytype (Maybe Value)
  deriving (Eq, Show)

-- | A data type to keep track of the pause mode.
data RunStatus
  = -- | The game is running.
    Running
  | -- | The user paused the game, and it should stay pause after visiting the help.
    ManualPause
  | -- | The game got paused while visiting the help,
    --   and it should unpause after returning back to the game.
    AutoPause
  deriving (Eq, Show)

-- | The main record holding the state for the game itself (as
--   distinct from the UI).  See the lenses below for access to its
--   fields.
data GameState = GameState
  { _gameMode :: GameMode
  , _runStatus :: RunStatus
  , _robotMap :: Map Text Robot
<<<<<<< HEAD
  , -- A set of robots to consider for the next game tick. It is guaranteed to
    -- be a subset of the keys of robotMap. It may contain waiting or idle
    -- robots. But robots that are present in robotMap and not in activeRobots
    -- are guaranteed to be either waiting or idle.
    _activeRobots :: Set Text
  , -- A set of probably waiting robots, indexed by probable wake-up time. It
    -- may contain robots that are in fact active or idle, as well as robots
    -- that do not exist anymore. Its only guarantee is that once a robot name
    -- with its wake up time is inserted in it, it will remain there until the
    -- wake-up time is reached, at which point it is removed via
    -- wakeUpRobotsDoneSleeping.
    -- Waiting robots for a given time are a list because it is cheaper to
    -- append to a list than to a Set.
=======
  , _robotsByLocation :: Map (V2 Int64) (Set Text)
  , _activeRobots :: Set Text
  , -- Waiting robots for a given time are currently a list because it is cheaper
    -- to append to a list than to a Set, and we currently never delete waiting
    -- robots. If deleting waiting robots becomes a thing and is frequent enough,
    -- then it may be worth switching to a Set.
>>>>>>> 29081bd9
    _waitingRobots :: Map Integer [Text]
  , _gensym :: Int
  , _randGen :: StdGen
  , _entityMap :: EntityMap
  , _recipesOut :: IntMap [Recipe Entity]
  , _recipesIn :: IntMap [Recipe Entity]
  , _world :: W.World Int Entity
  , _viewCenterRule :: ViewCenterRule
  , _viewCenter :: V2 Int64
  , _needsRedraw :: Bool
  , _replStatus :: REPLStatus
  , _messageQueue :: [Text]
  , _focusedRobotName :: Text
  , _ticks :: Integer
  }

-- We want to access _activeRobots via a Lens inside this module but to expose
-- it as a Getter externally to protect invariants.
makeLensesFor [("_activeRobots", "internalActiveRobots")] ''GameState

let exclude = ['_viewCenter, '_focusedRobotName, '_viewCenterRule, '_activeRobots]
 in makeLensesWith
      ( lensRules
          & generateSignatures .~ False
          & lensField . mapped . mapped %~ \fn n ->
            if n `elem` exclude then [] else fn n
      )
      ''GameState

-- | The current 'GameMode'.
gameMode :: Lens' GameState GameMode

-- | The current 'RunStatus'.
runStatus :: Lens' GameState RunStatus

-- | Whether the game is currently paused.
paused :: Getter GameState Bool
paused = to (\s -> s ^. runStatus /= Running)

-- | All the robots that currently exist in the game, indexed by name.
robotMap :: Lens' GameState (Map Text Robot)

-- | The names of all robots that currently exist in the game, indexed by
--   location (which we need both for /e.g./ the 'Salvage' command as
--   well as for actually drawing the world).  Unfortunately there is
--   no good way to automatically keep this up to date, since we don't
--   just want to completely rebuild it every time the 'robotMap'
--   changes.  Instead, we just make sure to update it every time the
--   location of a robot changes, or a robot is created or destroyed.
--   Fortunately, there are relatively few ways for these things to
--   happen.
robotsByLocation :: Lens' GameState (Map (V2 Int64) (Set Text))

-- | The names of the robots that are currently not sleeping.
activeRobots :: Getter GameState (Set Text)
activeRobots = internalActiveRobots

-- | The names of the robots that are currently sleeping, indexed by wake up
-- | time. Internal.
waitingRobots :: Lens' GameState (Map Integer [Text])

-- | A counter used to generate globally unique IDs.
gensym :: Lens' GameState Int

-- | Pseudorandom generator initialized at start.
randGen :: Lens' GameState StdGen

-- | The catalog of all entities that the game knows about.
entityMap :: Lens' GameState EntityMap

-- | All recipes the game knows about, indexed by outputs.
recipesOut :: Lens' GameState (IntMap [Recipe Entity])

-- | All recipes the game knows about, indexed by inputs.
recipesIn :: Lens' GameState (IntMap [Recipe Entity])

-- | The current state of the world (terrain and entities only; robots
--   are stored in the 'robotMap').
world :: Lens' GameState (W.World Int Entity)

-- | The current rule for determining the center of the world view.
--   It updates also, viewCenter and focusedRobotName to keep
--   everything synchronize.
viewCenterRule :: Lens' GameState ViewCenterRule
viewCenterRule = lens getter setter
 where
  getter :: GameState -> ViewCenterRule
  getter = _viewCenterRule

  -- The setter takes care of updating viewCenter and focusedRobotName
  -- So non of this fields get out of sync.
  setter :: GameState -> ViewCenterRule -> GameState
  setter g rule =
    case rule of
      VCLocation v2 -> g {_viewCenterRule = rule, _viewCenter = v2}
      VCRobot txt ->
        let robotcenter = g ^? robotMap . ix txt <&> view robotLocation -- retrive the loc of the robot if it exist, Nothing otherwise.  sometimes, lenses are amazing...
         in case robotcenter of
              Nothing -> g
              Just v2 -> g {_viewCenterRule = rule, _viewCenter = v2, _focusedRobotName = txt}

-- | The current center of the world view. Note that this cannot be
--   modified directly, since it is calculated automatically from the
--   'viewCenterRule'.  To modify the view center, either set the
--   'viewCenterRule', or use 'modifyViewCenter'.
viewCenter :: Getter GameState (V2 Int64)
viewCenter = to _viewCenter

-- | Whether the world view needs to be redrawn.
needsRedraw :: Lens' GameState Bool

-- | The current status of the REPL.
replStatus :: Lens' GameState REPLStatus

-- | Whether the repl is currently working.
replWorking :: Getter GameState Bool
replWorking = to (\s -> matchesWorking $ s ^. replStatus)
 where
  matchesWorking REPLDone = False
  matchesWorking (REPLWorking _ _) = True

-- | A queue of global messages.
messageQueue :: Lens' GameState [Text]

-- | The current robot in focus. It is only a Getter because
--   this value should be updated only when viewCenterRule is.
focusedRobotName :: Getter GameState Text
focusedRobotName = to _focusedRobotName

-- | Given a current mapping from robot names to robots, apply a
--   'ViewCenterRule' to derive the location it refers to.  The result
--   is @Maybe@ because the rule may refer to a robot which does not
--   exist.
applyViewCenterRule :: ViewCenterRule -> Map Text Robot -> Maybe (V2 Int64)
applyViewCenterRule (VCLocation l) _ = Just l
applyViewCenterRule (VCRobot name) m = m ^? at name . _Just . robotLocation

-- | Recalculate the veiw center (and cache the result in the
--   'viewCenter' field) based on the current 'viewCenterRule'.  If
--   the 'viewCenterRule' specifies a robot which does not exist,
--   simply leave the current 'viewCenter' as it is. Set 'needsRedraw'
--   if the view center changes.
recalcViewCenter :: GameState -> GameState
recalcViewCenter g =
  g
    { _viewCenter = newViewCenter
    }
    & (if newViewCenter /= oldViewCenter then needsRedraw .~ True else id)
 where
  oldViewCenter = g ^. viewCenter
  newViewCenter = fromMaybe oldViewCenter (applyViewCenterRule (g ^. viewCenterRule) (g ^. robotMap))

-- | Modify the 'viewCenter' by applying an arbitrary function to the
--   current value.  Note that this also modifies the 'viewCenterRule'
--   to match.  After calling this function the 'viewCenterRule' will
--   specify a particular location, not a robot.
modifyViewCenter :: (V2 Int64 -> V2 Int64) -> GameState -> GameState
modifyViewCenter update g =
  g
    & case g ^. viewCenterRule of
      VCLocation l -> viewCenterRule .~ VCLocation (update l)
      VCRobot _ -> viewCenterRule .~ VCLocation (update (g ^. viewCenter))

-- | Given a width and height, compute the region, centered on the
--   'viewCenter', that should currently be in view.
viewingRegion :: GameState -> (Int64, Int64) -> (W.Coords, W.Coords)
viewingRegion g (w, h) = (W.Coords (rmin, cmin), W.Coords (rmax, cmax))
 where
  V2 cx cy = g ^. viewCenter
  (rmin, rmax) = over both (+ (- cy - h `div` 2)) (0, h -1)
  (cmin, cmax) = over both (+ (cx - w `div` 2)) (0, w -1)

-- | Find out which robot is currently specified by the
--   'viewCenterRule', if any.
focusedRobot :: GameState -> Maybe Robot
focusedRobot g = g ^? robotMap . ix (g ^. focusedRobotName)

-- | Clear the 'robotLogUpdated' flag of the focused robot.
clearFocusedRobotLogUpdated :: MonadState GameState m => m ()
clearFocusedRobotLogUpdated = do
  n <- use focusedRobotName
  robotMap . ix n . robotLogUpdated .= False

-- | Given a 'Robot', possibly modify its name to ensure that the name
--   is unique among robots.  This is done simply by appending a new unique
ensureUniqueName :: MonadState GameState m => Robot -> m Robot
ensureUniqueName newRobot = do
  let name = newRobot ^. robotName
  newName <- uniquifyRobotName name Nothing
  return $ newRobot & robotName .~ newName

-- | Given a robot name, possibly add a numeric suffix to the end to
--   ensure it is unique.
uniquifyRobotName :: MonadState GameState m => Text -> Maybe Int -> m Text
uniquifyRobotName name tag = do
  let name' = name `T.append` maybe "" (into @Text . show) tag
  collision <- uses robotMap (M.member name')
  case collision of
    True -> do
      tag' <- gensym <+= 1
      uniquifyRobotName name (Just tag')
    False -> return name'

-- | Add a robot to the game state, possibly updating its name to
--   ensure it is unique, also adding it to the index of robots by
--   location, and return the (possibly modified) robot.
addRobot :: MonadState GameState m => Robot -> m Robot
addRobot r = do
  r' <- ensureUniqueName r
  robotMap %= M.insert (r' ^. robotName) r'
  robotsByLocation
    %= M.insertWith S.union (r' ^. robotLocation) (S.singleton (r' ^. robotName))
  internalActiveRobots %= S.insert (r' ^. robotName)
  return r'

-- | Create an initial game state record, first loading entities and
--   recipies from disk.
initGameState :: Seed -> ExceptT Text IO GameState
initGameState seed = do
  liftIO $ putStrLn "Loading entities..."
  entities <- loadEntities >>= (`isRightOr` id)
  liftIO $ putStrLn "Loading recipes..."
  recipes <- loadRecipes entities >>= (`isRightOr` id)

  let baseDeviceNames =
        [ "solar panel"
        , "3D printer"
        , "dictionary"
        , "workbench"
        , "grabber"
        , "life support system"
        , "logger"
        ]
      baseDevices = mapMaybe (`lookupEntityName` entities) baseDeviceNames

  let baseName = "base"
      theBase = baseRobot baseDevices

  liftIO $ putStrLn ("Using seed... " <> show seed)

  return $
    GameState
      { _gameMode = Classic
      , _runStatus = Running
      , _robotMap = M.singleton baseName theBase
      , _robotsByLocation = M.singleton zero (S.singleton baseName)
      , _activeRobots = S.singleton baseName
      , _waitingRobots = M.empty
      , _gensym = 0
      , _randGen = mkStdGen seed
      , _entityMap = entities
      , _recipesOut = outRecipeMap recipes
      , _recipesIn = inRecipeMap recipes
      , _world =
          W.newWorld
            . fmap ((lkup entities <$>) . first fromEnum)
            . findGoodOrigin
            $ testWorld2 seed
      , _viewCenterRule = VCRobot baseName
      , _viewCenter = V2 0 0
      , _needsRedraw = False
      , _replStatus = REPLDone
      , _messageQueue = []
      , _focusedRobotName = baseName
      , _ticks = 0
      }
 where
  lkup :: EntityMap -> Maybe Text -> Maybe Entity
  lkup _ Nothing = Nothing
  lkup em (Just t) = lookupEntityName t em

maxMessageQueueSize :: Int
maxMessageQueueSize = 1000

-- | Add a message to the message queue.
emitMessage :: MonadState GameState m => Text -> m ()
emitMessage msg = do
  q <- use messageQueue
  messageQueue %= (msg :) . (if length q >= maxMessageQueueSize then init else id)

-- | The number of ticks elapsed since the game started.
ticks :: Lens' GameState Integer

-- | Takes a robot out of the activeRobots set and puts it in the waitingRobots
--   queue.
sleepUntil :: MonadState GameState m => Text -> Integer -> m ()
sleepUntil rn time = do
  internalActiveRobots %= S.delete rn
  waitingRobots . at time . non [] %= (rn :)

-- | Takes a robot out of the activeRobots set.
sleepForever :: MonadState GameState m => Text -> m ()
sleepForever rn = internalActiveRobots %= S.delete rn

-- | Adds a robot to the activeRobots set.
activateRobot :: MonadState GameState m => Text -> m ()
activateRobot rn = internalActiveRobots %= S.insert rn

-- | Removes robots whose wake up time matches the current game ticks count
--   from the waitingRobots queue and put them back in the activeRobots set
--   if they still exist in the keys of robotMap.
wakeUpRobotsDoneSleeping :: MonadState GameState m => m ()
wakeUpRobotsDoneSleeping = do
  time <- use ticks
  mrns <- waitingRobots . at time <<.= Nothing
  case mrns of
    Nothing -> return ()
    Just rns -> do
      robots <- use robotMap
      let aliveRns = filter (`M.member` robots) rns
      internalActiveRobots %= S.union (S.fromList aliveRns)

deleteRobot :: MonadState GameState m => Text -> m ()
deleteRobot rn = do
<<<<<<< HEAD
  robotMap %= M.delete rn
  internalActiveRobots %= S.delete rn
=======
  mrobot <- robotMap . at rn <<.= Nothing
  mrobot `forM_` \robot -> do
    -- Delete the robot from the index of robots by location.
    robotsByLocation . ix (robot ^. robotLocation) %= S.delete rn

    -- Currently the only way to delete a robot is to self-destruct,
    -- so deleteRobot should always be called on an active robot. But
    -- we prepare for the future.  We could blindly delete the robot
    -- from both waitingRobots and activeRobots but deleting from
    -- waitingRobots is costly, even more so if you don't know the
    -- key.
    case waitingUntil robot of
      Nothing -> internalActiveRobots %= S.delete rn
      Just time -> waitingRobots . ix time %= filter (/= rn)
>>>>>>> 29081bd9
<|MERGE_RESOLUTION|>--- conflicted
+++ resolved
@@ -139,7 +139,6 @@
   { _gameMode :: GameMode
   , _runStatus :: RunStatus
   , _robotMap :: Map Text Robot
-<<<<<<< HEAD
   , -- A set of robots to consider for the next game tick. It is guaranteed to
     -- be a subset of the keys of robotMap. It may contain waiting or idle
     -- robots. But robots that are present in robotMap and not in activeRobots
@@ -153,15 +152,8 @@
     -- wakeUpRobotsDoneSleeping.
     -- Waiting robots for a given time are a list because it is cheaper to
     -- append to a list than to a Set.
-=======
+    _waitingRobots :: Map Integer [Text]
   , _robotsByLocation :: Map (V2 Int64) (Set Text)
-  , _activeRobots :: Set Text
-  , -- Waiting robots for a given time are currently a list because it is cheaper
-    -- to append to a list than to a Set, and we currently never delete waiting
-    -- robots. If deleting waiting robots becomes a thing and is frequent enough,
-    -- then it may be worth switching to a Set.
->>>>>>> 29081bd9
-    _waitingRobots :: Map Integer [Text]
   , _gensym :: Int
   , _randGen :: StdGen
   , _entityMap :: EntityMap
@@ -475,22 +467,8 @@
 
 deleteRobot :: MonadState GameState m => Text -> m ()
 deleteRobot rn = do
-<<<<<<< HEAD
-  robotMap %= M.delete rn
   internalActiveRobots %= S.delete rn
-=======
   mrobot <- robotMap . at rn <<.= Nothing
   mrobot `forM_` \robot -> do
     -- Delete the robot from the index of robots by location.
-    robotsByLocation . ix (robot ^. robotLocation) %= S.delete rn
-
-    -- Currently the only way to delete a robot is to self-destruct,
-    -- so deleteRobot should always be called on an active robot. But
-    -- we prepare for the future.  We could blindly delete the robot
-    -- from both waitingRobots and activeRobots but deleting from
-    -- waitingRobots is costly, even more so if you don't know the
-    -- key.
-    case waitingUntil robot of
-      Nothing -> internalActiveRobots %= S.delete rn
-      Just time -> waitingRobots . ix time %= filter (/= rn)
->>>>>>> 29081bd9
+    robotsByLocation . ix (robot ^. robotLocation) %= S.delete rn