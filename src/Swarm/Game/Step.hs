--- conflicted
+++ resolved
@@ -1079,13 +1079,8 @@
             missingDevices = S.filter (not . deviceOK) capDevices
 
         -- check if robot has all devices to execute new command
-<<<<<<< HEAD
         (creative || S.null missingDevices)
-          `holdsOrFail` [ "the target robot does not have required devices:\n"
-=======
-        (mode == Creative || S.null missingDevices)
           `holdsOrFail` [ "the target robot does not have required devices:"
->>>>>>> b2674414
                         , commaList (map (^. entityName) (S.toList missingDevices))
                         ]
 
@@ -1157,13 +1152,8 @@
             missingDevices = S.filter (not . deviceOK) capDevices
 
         -- Make sure we're not missing any required devices.
-<<<<<<< HEAD
         (creative || S.null missingDevices)
-          `holdsOrFail` [ "this would require installing devices you don't have:\n"
-=======
-        (mode == Creative || S.null missingDevices)
           `holdsOrFail` [ "this would require installing devices you don't have:"
->>>>>>> b2674414
                         , commaList (map (^. entityName) (S.toList missingDevices))
                         ]
 
