--- conflicted
+++ resolved
@@ -13,33 +13,32 @@
   Asset (..),
   Entry (..),
   LoadingFailure (..),
+  OrderFileWarning(..),
+  prettyLoadingFailure,
   prettyFailure,
 ) where
 
 import Data.Text (Text)
 import Data.Text qualified as T
 import Data.Yaml (ParseException, prettyPrintParseException)
-import Swarm.Util (quote)
+import Swarm.Util (quote, showLowT)
+import Witch (into)
+
+------------------------------------------------------------
+-- Failure descriptions
 
 data SystemFailure
   = AssetNotLoaded Asset FilePath LoadingFailure
-<<<<<<< HEAD
   | ScenarioNotFound FilePath
   | OrderFileWarning FilePath OrderFileWarning
   | CustomFailure Text
-=======
->>>>>>> c69d76ed
   deriving (Show)
 
 data AssetData = AppAsset | NameGeneration | Entities | Recipes | Scenarios | Script
   deriving (Eq, Show)
 
 data Asset = Achievement | Data AssetData | History | Save
-<<<<<<< HEAD
   deriving (Eq, Show)
-=======
-  deriving (Show, Eq)
->>>>>>> c69d76ed
 
 data Entry = Directory | File
   deriving (Eq, Show)
@@ -48,7 +47,6 @@
   = DoesNotExist Entry
   | EntryNot Entry
   | CanNotParse ParseException
-<<<<<<< HEAD
   | Duplicate AssetData Text
   | CustomMessage Text
   deriving (Show)
@@ -58,28 +56,45 @@
   | MissingFiles [FilePath]
   | DanglingFiles [FilePath]
   deriving (Eq, Show)
-=======
-  | CustomMessage Text
-  deriving (Show)
 
-tShowLow :: Show a => a -> Text
-tShowLow = T.toLower . T.pack . show
+------------------------------------------------------------
+-- Pretty-printing
 
-tShow :: Show a => a -> Text
-tShow = T.pack . show
+prettyAssetData :: AssetData -> Text
+prettyAssetData NameGeneration = "name generation data"
+prettyAssetData AppAsset = "data assets"
+prettyAssetData d = showLowT d
+
+prettyAsset :: Asset -> Text
+prettyAsset (Data ad) = prettyAssetData ad
+prettyAsset a = showLowT a
 
 prettyLoadingFailure :: LoadingFailure -> Text
 prettyLoadingFailure = \case
-  DoesNotExist e -> "The " <> tShowLow e <> " is missing!"
-  EntryNot e -> "The entry is not a " <> tShowLow e <> "!"
-  CanNotParse p -> "Parse failure:\n" <> T.pack (indent 8 $ prettyPrintParseException p)
+  DoesNotExist e -> "The " <> showLowT e <> " is missing!"
+  EntryNot e -> "The entry is not a " <> showLowT e <> "!"
+  CanNotParse p -> "Parse failure:\n" <> into @Text (indent 8 $ prettyPrintParseException p)
+  Duplicate thing duped -> "Duplicate " <> showLowT thing <> ": " <> quote duped
   CustomMessage m -> m
  where
   indent n = unlines . map (replicate n ' ' ++) . lines
 
--- | Pretty print system failure.
 prettyFailure :: SystemFailure -> Text
 prettyFailure = \case
   AssetNotLoaded a fp l ->
-    T.unwords ["Failed to acquire", tShowLow a, tShow fp, "from path", quote $ T.pack fp] <> ": " <> prettyLoadingFailure l
->>>>>>> c69d76ed
+    T.unwords ["Failed to acquire", prettyAsset a, "from path", quote $ into @Text fp] <> ": " <> prettyLoadingFailure l
+  ScenarioNotFound s ->
+    "Scenario not found: " <> into @Text s
+  OrderFileWarning orderFile w ->
+    "Warning: while processing " <> into @Text orderFile <> ":\n" <> T.unlines (prettyOrderFileWarning w)
+  CustomFailure m -> m
+
+prettyOrderFileWarning :: OrderFileWarning -> [Text]
+prettyOrderFileWarning = \case
+  NoOrderFile -> ["  File not found; using alphabetical order"]
+  MissingFiles missing ->
+    "  Files not listed will be ignored:"
+      : map (("  - " <>) . into @Text) missing
+  DanglingFiles dangling ->
+    "  Some listed files do not exist:"
+      : map (("  - " <>) . into @Text) dangling