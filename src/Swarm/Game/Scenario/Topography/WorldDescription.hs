--- conflicted
+++ resolved
@@ -20,12 +20,9 @@
 import Swarm.Game.Scenario.Topography.Structure (InheritedStructureDefs, MergedStructure (MergedStructure), PStructure (Structure))
 import Swarm.Game.Scenario.Topography.Structure qualified as Structure
 import Swarm.Game.Scenario.Topography.WorldPalette
-<<<<<<< HEAD
+import Swarm.Game.Universe
 import Swarm.Game.World.Parse ()
 import Swarm.Game.World.Syntax
-=======
-import Swarm.Game.Universe
->>>>>>> 2d67a229
 import Swarm.Util.Yaml
 
 ------------------------------------------------------------
@@ -41,13 +38,9 @@
   , palette :: WorldPalette e
   , ul :: Location
   , area :: [[PCell e]]
-<<<<<<< HEAD
-  , navigation :: Navigation
-  , worldProg :: Maybe WExp
-=======
   , navigation :: Navigation Identity WaypointName
   , worldName :: SubworldName
->>>>>>> 2d67a229
+  , worldProg :: Maybe WExp
   }
   deriving (Eq, Show)
 
@@ -81,23 +74,15 @@
         unmergedWaypoints
         portalDefs
 
-<<<<<<< HEAD
-    WorldDescription
-=======
     WorldDescription terr
->>>>>>> 2d67a229
       <$> liftE (v .:? "offset" .!= False)
       <*> liftE (v .:? "scrollable" .!= True)
       <*> pure pal
       <*> pure upperLeft
       <*> pure (map catMaybes mergedArea) -- Root-level map has no transparent cells.
-<<<<<<< HEAD
-      <*> pure validatedLandmarks
-      <*> liftE (v .:? "dsl")
-=======
       <*> pure validatedNavigation
       <*> pure subWorldName
->>>>>>> 2d67a229
+      <*> liftE (v .:? "dsl")
 
 ------------------------------------------------------------
 -- World editor
