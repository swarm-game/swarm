--- conflicted
+++ resolved
@@ -116,18 +116,18 @@
   parseJSON = withObject "Recipe" $ \v ->
     Recipe
       <$> v
-        .: "in"
-      <*> v
-        .: "out"
-      <*> v
-        .:? "required"
-        .!= []
-      <*> v
-        .:? "time"
-        .!= 1
-      <*> v
-        .:? "weight"
-        .!= 1
+      .: "in"
+      <*> v
+      .: "out"
+      <*> v
+      .:? "required"
+      .!= []
+      <*> v
+      .:? "time"
+      .!= 1
+      <*> v
+      .:? "weight"
+      .!= 1
 
 -- | Given an 'EntityMap', turn a list of recipes containing /names/
 --   of entities into a list of recipes containing actual 'Entity'
@@ -154,14 +154,8 @@
 loadRecipes em = do
   fileName <- getDataFileNameSafe Recipes f
   textRecipes <-
-<<<<<<< HEAD
-    withExceptT (AssetNotLoaded (Data Recipes) fileName . CanNotParseYaml)
-      . ExceptT
-      . liftIO
-=======
-    withThrow (AssetNotLoaded (Data Recipes) fileName . CanNotParse)
+    withThrow (AssetNotLoaded (Data Recipes) fileName . CanNotParseYaml)
       . (liftEither <=< sendIO)
->>>>>>> 8aea6a24
       $ decodeFileEither @[Recipe Text] fileName
   withThrow (AssetNotLoaded (Data Recipes) fileName . CustomMessage)
     . liftEither
