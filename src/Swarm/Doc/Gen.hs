{-# LANGUAGE DataKinds #-}
{-# LANGUAGE OverloadedStrings #-}
{-# LANGUAGE RecordWildCards #-}

-- |
-- SPDX-License-Identifier: BSD-3-Clause
module Swarm.Doc.Gen (
  generateDocs,
  GenerateDocs (..),
  EditorType (..),
  SheetType (..),

  -- ** Formatted keyword lists
  keywordsCommands,
  keywordsDirections,
  operatorNames,
  builtinFunctionList,
  editorList,

  -- ** Wiki pages
  PageAddress (..),
  commandsPage,
  capabilityPage,
  noPageAddresses,
) where

import Control.Effect.Lift
import Control.Effect.Throw
import Control.Lens (view, (^.))
import Control.Lens.Combinators (to)
import Control.Monad (zipWithM, zipWithM_)
import Data.Containers.ListUtils (nubOrd)
import Data.Foldable (find, toList)
import Data.List (transpose)
import Data.Map.Lazy (Map, (!))
import Data.Map.Lazy qualified as Map
import Data.Maybe (fromMaybe, isJust)
import Data.Set (Set)
import Data.Set qualified as Set
import Data.Text (Text, unpack)
import Data.Text qualified as T
import Data.Text.IO qualified as T
import Data.Tuple (swap)
import Swarm.Doc.Pedagogy
import Swarm.Game.Display (displayChar)
import Swarm.Game.Entity (Entity, EntityMap (entitiesByName), entityDisplay, entityName, loadEntities)
import Swarm.Game.Entity qualified as E
import Swarm.Game.Failure (SystemFailure)
import Swarm.Game.Recipe (Recipe, loadRecipes, recipeInputs, recipeOutputs, recipeRequirements, recipeTime, recipeWeight)
import Swarm.Game.Robot (Robot, equippedDevices, instantiateRobot, robotInventory)
import Swarm.Game.Scenario (Scenario, loadScenario, scenarioRobots)
import Swarm.Game.World.Eval (loadWorldsWithWarnings)
import Swarm.Game.World.Gen (extractEntities)
import Swarm.Game.World.Typecheck (Some (..), TTerm)
import Swarm.Language.Capability (Capability)
import Swarm.Language.Capability qualified as Capability
import Swarm.Language.Key (specialKeyNames)
import Swarm.Language.Pretty (prettyText)
import Swarm.Language.Syntax (Const (..))
import Swarm.Language.Syntax qualified as Syntax
import Swarm.Language.Typecheck (inferConst)
import Swarm.Util (both, listEnums, quote)
import Swarm.Util.Effect (simpleErrorHandle)
import Text.Dot (Dot, NodeId, (.->.))
import Text.Dot qualified as Dot

-- ============================================================================
-- MAIN ENTRYPOINT TO CLI DOCUMENTATION GENERATOR
-- ============================================================================
--
-- These are the exported functions used by the executable.
--
-- ----------------------------------------------------------------------------

data GenerateDocs where
  -- | Entity dependencies by recipes.
  RecipeGraph :: GenerateDocs
  -- | Keyword lists for editors.
  EditorKeywords :: Maybe EditorType -> GenerateDocs
  -- | List of special key names recognized by 'key' command
  SpecialKeyNames :: GenerateDocs
  CheatSheet :: PageAddress -> Maybe SheetType -> GenerateDocs
  -- | List command introductions by tutorial
  TutorialCoverage :: GenerateDocs
  deriving (Eq, Show)

data EditorType = Emacs | VSCode
  deriving (Eq, Show, Enum, Bounded)

data SheetType = Entities | Commands | Capabilities | Recipes
  deriving (Eq, Show, Enum, Bounded)

data PageAddress = PageAddress
  { entityAddress :: Text
  , commandsAddress :: Text
  , capabilityAddress :: Text
  , recipesAddress :: Text
  }
  deriving (Eq, Show)

noPageAddresses :: PageAddress
noPageAddresses = PageAddress "" "" "" ""

generateDocs :: GenerateDocs -> IO ()
generateDocs = \case
  RecipeGraph -> generateRecipe >>= putStrLn
  EditorKeywords e ->
    case e of
      Just et -> generateEditorKeywords et
      Nothing -> do
        putStrLn "All editor completions:"
        let editorGen et = do
              putStrLn $ replicate 40 '-'
              putStrLn $ "-- " <> show et
              putStrLn $ replicate 40 '-'
              generateEditorKeywords et
        mapM_ editorGen listEnums
  SpecialKeyNames -> generateSpecialKeyNames
  CheatSheet address s -> case s of
    Nothing -> error "Not implemented for all Wikis"
    Just st -> case st of
      Commands -> T.putStrLn commandsPage
      Capabilities -> simpleErrorHandle $ do
        entities <- loadEntities
        sendIO $ T.putStrLn $ capabilityPage address entities
      Entities -> simpleErrorHandle $ do
        entities <- loadEntities
        sendIO $ T.putStrLn $ entitiesPage address (Map.elems $ entitiesByName entities)
      Recipes -> simpleErrorHandle $ do
        entities <- loadEntities
        recipes <- loadRecipes entities
        sendIO $ T.putStrLn $ recipePage address recipes
  TutorialCoverage -> renderTutorialProgression >>= putStrLn . T.unpack

-- ----------------------------------------------------------------------------
-- GENERATE KEYWORDS: LIST OF WORDS TO BE HIGHLIGHTED
-- ----------------------------------------------------------------------------

generateEditorKeywords :: EditorType -> IO ()
generateEditorKeywords = \case
  Emacs -> do
    putStrLn "(x-builtins '("
    T.putStr $ builtinFunctionList Emacs
    putStrLn "))\n(x-commands '("
    T.putStr $ keywordsCommands Emacs
    T.putStr $ keywordsDirections Emacs
    putStrLn "))"
  VSCode -> do
    putStrLn "Functions and commands:"
    T.putStrLn $ builtinFunctionList VSCode <> "|" <> keywordsCommands VSCode
    putStrLn "\nDirections:"
    T.putStrLn $ keywordsDirections VSCode
    putStrLn "\nOperators:"
    T.putStrLn operatorNames

commands :: [Const]
commands = filter Syntax.isCmd Syntax.allConst

operators :: [Const]
operators = filter Syntax.isOperator Syntax.allConst

builtinFunctions :: [Const]
builtinFunctions = filter Syntax.isBuiltinFunction Syntax.allConst

builtinFunctionList :: EditorType -> Text
builtinFunctionList e = editorList e $ map constSyntax builtinFunctions

editorList :: EditorType -> [Text] -> Text
editorList = \case
  Emacs -> T.unlines . map (("  " <>) . quote)
  VSCode -> T.intercalate "|"

constSyntax :: Const -> Text
constSyntax = Syntax.syntax . Syntax.constInfo

-- | Get formatted list of basic functions/commands.
keywordsCommands :: EditorType -> Text
keywordsCommands e = editorList e $ map constSyntax commands

-- | Get formatted list of directions.
keywordsDirections :: EditorType -> Text
keywordsDirections e = editorList e $ map Syntax.directionSyntax Syntax.allDirs

operatorNames :: Text
operatorNames = T.intercalate "|" $ map (escape . constSyntax) operators
 where
  special :: String
  special = "*+$[]|^"
  slashNotComment = \case
    '/' -> "/(?![/|*])"
    c -> T.singleton c
  escape = T.concatMap (\c -> if c `elem` special then T.snoc "\\\\" c else slashNotComment c)

-- ----------------------------------------------------------------------------
-- GENERATE SPECIAL KEY NAMES
-- ----------------------------------------------------------------------------

generateSpecialKeyNames :: IO ()
generateSpecialKeyNames =
  T.putStr . T.unlines . Set.toList $ specialKeyNames

-- ----------------------------------------------------------------------------
-- GENERATE TABLES: COMMANDS, ENTITIES AND CAPABILITIES TO MARKDOWN TABLE
-- ----------------------------------------------------------------------------

wrap :: Char -> Text -> Text
wrap c = T.cons c . flip T.snoc c

codeQuote :: Text -> Text
codeQuote = wrap '`'

escapeTable :: Text -> Text
escapeTable = T.concatMap (\c -> if c == '|' then T.snoc "\\" c else T.singleton c)

separatingLine :: [Int] -> Text
separatingLine ws = T.cons '|' . T.concat $ map (flip T.snoc '|' . flip T.replicate "-" . (2 +)) ws

listToRow :: [Int] -> [Text] -> Text
listToRow mw xs = wrap '|' . T.intercalate "|" $ zipWith format mw xs
 where
  format w x = wrap ' ' x <> T.replicate (w - T.length x) " "

maxWidths :: [[Text]] -> [Int]
maxWidths = map (maximum . map T.length) . transpose

addLink :: Text -> Text -> Text
addLink l t = T.concat ["[", t, "](", l, ")"]

tshow :: (Show a) => a -> Text
tshow = T.pack . show

-- ---------
-- COMMANDS
-- ---------

commandHeader :: [Text]
commandHeader = ["Syntax", "Type", "Capability", "Description"]

commandToList :: Const -> [Text]
commandToList c =
  map
    escapeTable
    [ addLink ("#" <> tshow c) . codeQuote $ constSyntax c
    , codeQuote . prettyText $ inferConst c
    , maybe "" Capability.capabilityName $ Capability.constCaps c
    , Syntax.briefDoc . Syntax.constDoc $ Syntax.constInfo c
    ]

constTable :: [Const] -> Text
constTable cs = T.unlines $ header <> map (listToRow mw) commandRows
 where
  mw = maxWidths (commandHeader : commandRows)
  commandRows = map commandToList cs
  header = [listToRow mw commandHeader, separatingLine mw]

commandToSection :: Const -> Text
commandToSection c =
  T.unlines $
    [ "## " <> T.pack (show c)
    , ""
    , "- syntax: " <> codeQuote (constSyntax c)
    , "- type: " <> (codeQuote . prettyText $ inferConst c)
    , maybe "" (("- required capabilities: " <>) . Capability.capabilityName) $ Capability.constCaps c
    , ""
    , Syntax.briefDoc . Syntax.constDoc $ Syntax.constInfo c
    ]
      <> let l = Syntax.longDoc . Syntax.constDoc $ Syntax.constInfo c
          in if T.null l then [] else ["", l]

commandsPage :: Text
commandsPage =
  T.intercalate "\n\n" $
    [ "# Commands"
    , constTable commands
    , "# Builtin functions"
    , "These functions are evaluated immediately once they have enough arguments."
    , constTable builtinFunctions
    , "# Operators"
    , constTable operators
    , "# Detailed descriptions"
    ]
      <> map commandToSection (commands <> builtinFunctions <> operators)

-- -------------
-- CAPABILITIES
-- -------------

capabilityHeader :: [Text]
capabilityHeader = ["Name", "Commands", "Entities"]

capabilityRow :: PageAddress -> EntityMap -> Capability -> [Text]
capabilityRow PageAddress {..} em cap =
  map
    escapeTable
    [ Capability.capabilityName cap
    , T.intercalate ", " (linkCommand <$> cs)
    , T.intercalate ", " (linkEntity . view entityName <$> es)
    ]
 where
  linkEntity t =
    if T.null entityAddress
      then t
      else addLink (entityAddress <> "#" <> T.replace " " "-" t) t
  linkCommand c =
    ( if T.null commandsAddress
        then id
        else addLink (commandsAddress <> "#" <> tshow c)
    )
      . codeQuote
      $ constSyntax c

  cs = [c | c <- Syntax.allConst, let mcap = Capability.constCaps c, isJust $ find (== cap) mcap]
  es = fromMaybe [] $ E.entitiesByCap em Map.!? cap

capabilityTable :: PageAddress -> EntityMap -> [Capability] -> Text
capabilityTable a em cs = T.unlines $ header <> map (listToRow mw) capabilityRows
 where
  mw = maxWidths (capabilityHeader : capabilityRows)
  capabilityRows = map (capabilityRow a em) cs
  header = [listToRow mw capabilityHeader, separatingLine mw]

capabilityPage :: PageAddress -> EntityMap -> Text
capabilityPage a em = capabilityTable a em listEnums

-- ---------
-- Entities
-- ---------

entityHeader :: [Text]
entityHeader = ["?", "Name", "Capabilities", "Properties*", "Portable"]

entityToList :: Entity -> [Text]
entityToList e =
  map
    escapeTable
    [ codeQuote . T.singleton $ e ^. entityDisplay . to displayChar
    , addLink ("#" <> linkID) $ view entityName e
    , T.intercalate ", " $ Capability.capabilityName <$> Set.toList (view E.entityCapabilities e)
    , T.intercalate ", " . map tshow . filter (/= E.Portable) $ toList props
    , if E.Portable `elem` props
        then ":heavy_check_mark:"
        else ":negative_squared_cross_mark:"
    ]
 where
  props = view E.entityProperties e
  linkID = T.replace " " "-" $ view entityName e

entityTable :: [Entity] -> Text
entityTable es = T.unlines $ header <> map (listToRow mw) entityRows
 where
  mw = maxWidths (entityHeader : entityRows)
  entityRows = map entityToList es
  header = [listToRow mw entityHeader, separatingLine mw]

entityToSection :: Entity -> Text
entityToSection e =
  T.unlines $
    [ "## " <> view E.entityName e
    , ""
    , " - Char: " <> (codeQuote . T.singleton $ e ^. entityDisplay . to displayChar)
    ]
      <> [" - Properties: " <> T.intercalate ", " (map tshow $ toList props) | not $ null props]
      <> [" - Capabilities: " <> T.intercalate ", " (Capability.capabilityName <$> caps) | not $ null caps]
      <> ["\n"]
      <> [T.intercalate "\n\n" $ view E.entityDescription e]
 where
  props = view E.entityProperties e
  caps = Set.toList $ view E.entityCapabilities e

entitiesPage :: PageAddress -> [Entity] -> Text
entitiesPage _a es =
  T.intercalate "\n\n" $
    [ "# Entities"
    , "This is a quick-overview table of entities - click the name for detailed description."
    , "*) As a note, most entities have the Portable property, so we show it in a separate column."
    , entityTable es
    ]
      <> map entityToSection es

-- -------------
-- RECIPES
-- -------------

recipeHeader :: [Text]
recipeHeader = ["In", "Out", "Required", "Time", "Weight"]

recipeRow :: PageAddress -> Recipe Entity -> [Text]
recipeRow PageAddress {..} r =
  map
    escapeTable
    [ T.intercalate ", " (map formatCE $ view recipeInputs r)
    , T.intercalate ", " (map formatCE $ view recipeOutputs r)
    , T.intercalate ", " (map formatCE $ view recipeRequirements r)
    , tshow $ view recipeTime r
    , tshow $ view recipeWeight r
    ]
 where
  formatCE (c, e) = T.unwords [tshow c, linkEntity $ view entityName e]
  linkEntity t =
    if T.null entityAddress
      then t
      else addLink (entityAddress <> "#" <> T.replace " " "-" t) t

recipeTable :: PageAddress -> [Recipe Entity] -> Text
recipeTable a rs = T.unlines $ header <> map (listToRow mw) recipeRows
 where
  mw = maxWidths (recipeHeader : recipeRows)
  recipeRows = map (recipeRow a) rs
  header = [listToRow mw recipeHeader, separatingLine mw]

recipePage :: PageAddress -> [Recipe Entity] -> Text
recipePage = recipeTable

-- ----------------------------------------------------------------------------
-- GENERATE GRAPHVIZ: ENTITY DEPENDENCIES BY RECIPES
-- ----------------------------------------------------------------------------

generateRecipe :: IO String
generateRecipe = simpleErrorHandle $ do
  entities <- loadEntities
  recipes <- loadRecipes entities
  classic <- classicScenario
  (_, loadedWorlds) <- liftIO $ loadWorldsWithWarnings entities
  return . Dot.showDot $ recipesToDot classic (loadedWorlds ! "classic") entities recipes

recipesToDot :: Scenario -> Some (TTerm '[]) -> EntityMap -> [Recipe Entity] -> Dot ()
recipesToDot classic classicTerm emap recipes = do
  Dot.attribute ("rankdir", "LR")
  Dot.attribute ("ranksep", "2")
  world <- diamond "World"
  base <- diamond "Base"
  -- --------------------------------------------------------------------------
  -- add nodes with for all the known entities
  let enames' = toList . Map.keysSet . entitiesByName $ emap
      enames = filter (`Set.notMember` ignoredEntities) enames'
  ebmap <- Map.fromList . zip enames <$> mapM (box . unpack) enames
  -- --------------------------------------------------------------------------
  -- getters for the NodeId based on entity name or the whole entity
  let safeGetEntity m e = fromMaybe (error $ unpack e <> " is not an entity!?") $ m Map.!? e
      getE = safeGetEntity ebmap
      nid = getE . view entityName
  -- --------------------------------------------------------------------------
  -- Get the starting inventories, entities present in the world and compute
  -- how hard each entity is to get - see 'recipeLevels'.
  let devs = startingDevices classic
      inv = startingInventory classic
      worldEntities = case classicTerm of Some _ t -> extractEntities t
      levels = recipeLevels recipes (Set.unions [worldEntities, devs])
  -- --------------------------------------------------------------------------
  -- Base inventory
  (_bc, ()) <- Dot.cluster $ do
    Dot.attribute ("style", "filled")
    Dot.attribute ("color", "lightgrey")
    mapM_ ((base ---<>) . nid) devs
    mapM_ ((base .->.) . nid . fst) $ Map.toList inv
  -- --------------------------------------------------------------------------
  -- World entities
  (_wc, ()) <- Dot.cluster $ do
    Dot.attribute ("style", "filled")
    Dot.attribute ("color", "forestgreen")
    mapM_ (uncurry (Dot..->.) . (world,) . getE . view entityName) (toList worldEntities)
  -- --------------------------------------------------------------------------
  let -- put a hidden node above and below entities and connect them by hidden edges
      wrapBelowAbove :: Set Entity -> Dot (NodeId, NodeId)
      wrapBelowAbove ns = do
        b <- hiddenNode
        t <- hiddenNode
        let ns' = map nid $ toList ns
        mapM_ (b .~>.) ns'
        mapM_ (.~>. t) ns'
        return (b, t)
      -- put set of entities in nice
      subLevel :: Int -> Set Entity -> Dot (NodeId, NodeId)
      subLevel i ns = fmap snd . Dot.cluster $ do
        Dot.attribute ("style", "filled")
        Dot.attribute ("color", "khaki")
        bt <- wrapBelowAbove ns
        Dot.attribute ("rank", "sink")
        -- the normal label for cluster would be cover by lines
        _bigLabel <-
          Dot.node
            [ ("shape", "plain")
            , ("label", "Bottom Label")
            , ("fontsize", "20pt")
            , ("label", "Level #" <> show i)
            ]
        return bt
  -- --------------------------------------------------------------------------
  -- order entities into clusters based on how "far" they are from
  -- what is available at the start - see 'recipeLevels'.
  bottom <- wrapBelowAbove worldEntities
  ls <- zipWithM subLevel [1 ..] (tail levels)
  let invisibleLine = zipWithM_ (.~>.)
  tls <- mapM (const hiddenNode) levels
  bls <- mapM (const hiddenNode) levels
  invisibleLine tls bls
  invisibleLine bls (tail tls)
  let sameBelowAbove (b1, t1) (b2, t2) = Dot.same [b1, b2] >> Dot.same [t1, t2]
  zipWithM_ sameBelowAbove (bottom : ls) (zip bls tls)
  -- --------------------------------------------------------------------------
  -- add node for the world and draw a line to each entity found in the wild
  -- finally draw recipes
  let recipeInOut r = [(snd i, snd o) | i <- r ^. recipeInputs, o <- r ^. recipeOutputs]
      recipeReqOut r = [(snd q, snd o) | q <- r ^. recipeRequirements, o <- r ^. recipeOutputs]
      recipesToPairs f rs = both nid <$> nubOrd (concatMap f rs)
  mapM_ (uncurry (.->.)) (recipesToPairs recipeInOut recipes)
  mapM_ (uncurry (---<>)) (recipesToPairs recipeReqOut recipes)

-- ----------------------------------------------------------------------------
-- RECIPE LEVELS
-- ----------------------------------------------------------------------------

-- | Order entities in sets depending on how soon it is possible to obtain them.
--
-- So:
--  * Level 0 - starting entities (for example those obtainable in the world)
--  * Level N+1 - everything possible to make (or drill) from Level N
--
-- This is almost a BFS, but the requirement is that the set of entities
-- required for recipe is subset of the entities known in Level N.
--
-- If we ever depend on some graph library, this could be rewritten
-- as some BFS-like algorithm with added recipe nodes, but you would
-- need to enforce the condition that recipes need ALL incoming edges.
recipeLevels :: [Recipe Entity] -> Set Entity -> [Set Entity]
recipeLevels recipes start = levels
 where
  recipeParts r = ((r ^. recipeInputs) <> (r ^. recipeRequirements), r ^. recipeOutputs)
  m :: [(Set Entity, Set Entity)]
  m = map (both (Set.fromList . map snd) . recipeParts) recipes
  levels :: [Set Entity]
  levels = reverse $ go [start] start
   where
    isKnown known (i, _o) = null $ i Set.\\ known
    nextLevel known = Set.unions . map snd $ filter (isKnown known) m
    go ls known =
      let n = nextLevel known Set.\\ known
       in if null n
            then ls
            else go (n : ls) (Set.union n known)

-- | Get classic scenario to figure out starting entities.
classicScenario :: (Has (Throw SystemFailure) sig m, Has (Lift IO) sig m) => m Scenario
classicScenario = do
<<<<<<< HEAD
  entities <- loadEntities >>= guardRight "load entities"
  fst <$> loadScenario "data/scenarios/classic.yaml" entities undefined -- XXX, wait until after merging #1392
=======
  entities <- loadEntities
  fst <$> loadScenario "data/scenarios/classic.yaml" entities
>>>>>>> 8aea6a24

startingHelper :: Scenario -> Robot
startingHelper = instantiateRobot 0 . head . view scenarioRobots

startingDevices :: Scenario -> Set Entity
startingDevices = Set.fromList . map snd . E.elems . view equippedDevices . startingHelper

startingInventory :: Scenario -> Map Entity Int
startingInventory = Map.fromList . map swap . E.elems . view robotInventory . startingHelper

-- | Ignore utility entities that are just used for tutorials and challenges.
ignoredEntities :: Set Text
ignoredEntities =
  Set.fromList
    [ "upper left corner"
    , "upper right corner"
    , "lower left corner"
    , "lower right corner"
    , "horizontal wall"
    , "vertical wall"
    ]

-- ----------------------------------------------------------------------------
-- GRAPHVIZ HELPERS
-- ----------------------------------------------------------------------------

customNode :: [(String, String)] -> String -> Dot NodeId
customNode attrs label = Dot.node $ [("style", "filled"), ("label", label)] <> attrs

box, diamond :: String -> Dot NodeId
box = customNode [("shape", "box")]
diamond = customNode [("shape", "diamond")]

-- | Hidden node - used for layout.
hiddenNode :: Dot NodeId
hiddenNode = Dot.node [("style", "invis")]

-- | Hidden edge - used for layout.
(.~>.) :: NodeId -> NodeId -> Dot ()
i .~>. j = Dot.edge i j [("style", "invis")]

-- | Edge for recipe requirements and outputs.
(---<>) :: NodeId -> NodeId -> Dot ()
e1 ---<> e2 = Dot.edge e1 e2 attrs
 where
  attrs = [("arrowhead", "diamond"), ("color", "blue")]<|MERGE_RESOLUTION|>--- conflicted
+++ resolved
@@ -419,8 +419,8 @@
 generateRecipe = simpleErrorHandle $ do
   entities <- loadEntities
   recipes <- loadRecipes entities
-  classic <- classicScenario
-  (_, loadedWorlds) <- liftIO $ loadWorldsWithWarnings entities
+  worlds <- loadWorlds entities
+  classic <- fst <$> loadScenario "data/scenarios/classic.yaml" entities worlds
   return . Dot.showDot $ recipesToDot classic (loadedWorlds ! "classic") entities recipes
 
 recipesToDot :: Scenario -> Some (TTerm '[]) -> EntityMap -> [Recipe Entity] -> Dot ()
@@ -542,13 +542,9 @@
 -- | Get classic scenario to figure out starting entities.
 classicScenario :: (Has (Throw SystemFailure) sig m, Has (Lift IO) sig m) => m Scenario
 classicScenario = do
-<<<<<<< HEAD
-  entities <- loadEntities >>= guardRight "load entities"
-  fst <$> loadScenario "data/scenarios/classic.yaml" entities undefined -- XXX, wait until after merging #1392
-=======
   entities <- loadEntities
-  fst <$> loadScenario "data/scenarios/classic.yaml" entities
->>>>>>> 8aea6a24
+  worldMap <- loadWorlds
+  fst <$> 
 
 startingHelper :: Scenario -> Robot
 startingHelper = instantiateRobot 0 . head . view scenarioRobots
