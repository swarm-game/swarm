--- conflicted
+++ resolved
@@ -238,13 +238,10 @@
     -- typechecked; Def commands are only allowed at the top level,
     -- so simply returning mempty is safe.
     TDef {} -> mempty
-<<<<<<< HEAD
     TRcd m -> insert (ReqCap CRecord) $ foldMap (go ctx . expandEq) (M.assocs m)
      where
       expandEq (x, Nothing) = TVar x
       expandEq (_, Just t) = t
     TProj t _ -> insert (ReqCap CRecord) $ go ctx t
-=======
     -- A type ascription doesn't change requirements
-    TAnnotate t _ -> go ctx t
->>>>>>> bde44b4a
+    TAnnotate t _ -> go ctx t