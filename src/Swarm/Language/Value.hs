--- conflicted
+++ resolved
@@ -84,13 +84,10 @@
   VRef :: Int -> Value
   -- | A record value.
   VRcd :: Map Var Value -> Value
-<<<<<<< HEAD
   -- | A keyboard input.
   VKey :: KeyCombo -> Value
-=======
   -- | A 'requirements' command awaiting execution.
   VRequirements :: Text -> Term -> Env -> Value
->>>>>>> 079ca057
   deriving (Eq, Show, Generic, FromJSON, ToJSON)
 
 -- | Ensure that a value is not wrapped in 'VResult'.
@@ -124,11 +121,8 @@
 valueToTerm (VDelay t _) = TDelay SimpleDelay t
 valueToTerm (VRef n) = TRef n
 valueToTerm (VRcd m) = TRcd (Just . valueToTerm <$> m)
-<<<<<<< HEAD
 valueToTerm (VKey kc) = TApp (TConst Key) (TText (prettyKeyCombo kc))
-=======
 valueToTerm (VRequirements x t _) = TRequirements x t
->>>>>>> 079ca057
 
 -- | An environment is a mapping from variable names to values.
 type Env = Ctx Value