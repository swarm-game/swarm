{-# LANGUAGE OverloadedStrings #-}

-- |
-- Module      :  Swarm.Language.Elaborate
-- Copyright   :  Brent Yorgey
-- Maintainer  :  byorgey@gmail.com
--
-- SPDX-License-Identifier: BSD-3-Clause
--
-- Term elaboration which happens after type checking.
module Swarm.Language.Elaborate where

import Control.Lens (transform, (%~))

import Swarm.Language.Syntax

-- | Perform some elaboration / rewriting on a fully type-annotated
--   term, given its top-level type.  This currently performs such
--   operations as rewriting @if@ expressions and recursive let
--   expressions to use laziness appropriately.  In theory it could
--   also perform rewriting for overloaded constants depending on the
--   actual type they are used at, but currently that sort of thing
--   tends to make type inference fall over.
elaborate :: Term -> Term
elaborate =
  -- Wrap all *free* variables in 'Force'.  Free variables must be
  -- referring to a previous definition, which are all wrapped in
  -- 'TDelay'.
  (fvT %~ TApp (TConst Force))
    -- Now do additional rewriting on all subterms.
    . transform rewrite
 where
  -- For recursive let bindings, rewrite any occurrences of x to
  -- (force x).  When interpreting t1, we will put a binding (x |->
  -- delay t1) in the context.
  rewrite (TLet True x ty t1 t2) = TLet True x ty (wrapForce x t1) (wrapForce x t2)
  -- Rewrite any recursive occurrences of x inside t1 to (force x).
  -- When a TDef is encountered at runtime its body will immediately
  -- be wrapped in a VDelay. However, to make this work we also need
  -- to wrap all free variables in any term with 'force' --- since
  -- any such variables must in fact refer to things previously
  -- bound by 'def'.
<<<<<<< HEAD
  rewrite (TDef True x ty t1) = TDef True x ty (mapFree1 x (TApp (TConst Force)) t1)
=======
  rewrite (TDef x ty t1) = TDef x ty (mapFree1 x (TApp (TConst Force)) t1)
  -- Delay evaluation of the program argument to a 'Build' command,
  -- so it will be evaluated by the constructed robot instead of the one
  -- doing the constructing.
  rewrite (TApp (TApp (TConst Build) nm) prog) =
    TApp (TApp (TConst Build) nm) (TDelay prog)
  -- Delay evaluation of the program argument to a 'Reprogram' command,
  -- so it will be evaluated by the reprogrammed robot instead of the one
  -- doing the reprogramming.
  rewrite (TApp (TApp (TConst Reprogram) nm) prog) =
    TApp (TApp (TConst Reprogram) nm) (TDelay prog)
  -- Rewrite @f $ x@ to @f x@.
  rewrite (TApp (TApp (TConst AppF) r) l) = TApp r l
>>>>>>> 4f33b226
  -- Leave any other subterms alone.
  rewrite t = t

wrapForce :: Var -> Term -> Term
wrapForce x = mapFree1 x (TApp (TConst Force))<|MERGE_RESOLUTION|>--- conflicted
+++ resolved
@@ -40,23 +40,9 @@
   -- to wrap all free variables in any term with 'force' --- since
   -- any such variables must in fact refer to things previously
   -- bound by 'def'.
-<<<<<<< HEAD
   rewrite (TDef True x ty t1) = TDef True x ty (mapFree1 x (TApp (TConst Force)) t1)
-=======
-  rewrite (TDef x ty t1) = TDef x ty (mapFree1 x (TApp (TConst Force)) t1)
-  -- Delay evaluation of the program argument to a 'Build' command,
-  -- so it will be evaluated by the constructed robot instead of the one
-  -- doing the constructing.
-  rewrite (TApp (TApp (TConst Build) nm) prog) =
-    TApp (TApp (TConst Build) nm) (TDelay prog)
-  -- Delay evaluation of the program argument to a 'Reprogram' command,
-  -- so it will be evaluated by the reprogrammed robot instead of the one
-  -- doing the reprogramming.
-  rewrite (TApp (TApp (TConst Reprogram) nm) prog) =
-    TApp (TApp (TConst Reprogram) nm) (TDelay prog)
   -- Rewrite @f $ x@ to @f x@.
   rewrite (TApp (TApp (TConst AppF) r) l) = TApp r l
->>>>>>> 4f33b226
   -- Leave any other subterms alone.
   rewrite t = t
 
