{-# LANGUAGE DerivingStrategies #-}
{-# LANGUAGE OverloadedStrings #-}
{-# LANGUAGE PatternSynonyms #-}
{-# LANGUAGE UndecidableInstances #-}

-- |
-- Module      :  Swarm.Language.Syntax
-- Copyright   :  Brent Yorgey
-- Maintainer  :  byorgey@gmail.com
--
-- SPDX-License-Identifier: BSD-3-Clause
--
-- Abstract syntax for terms of the Swarm programming language.
module Swarm.Language.Syntax (
  -- * Directions
  Direction (..),
  DirInfo (..),
  applyTurn,
  toDirection,
  fromDirection,
  allDirs,
  isCardinal,
  dirInfo,
  north,
  south,
  east,
  west,

  -- * Constants
  Const (..),
  allConst,
  ConstInfo (..),
  ConstDoc (..),
  ConstMeta (..),
  MBinAssoc (..),
  MUnAssoc (..),
  constInfo,
  arity,
  isCmd,
  isUserFunc,
  isOperator,
  isBuiltinFunction,

  -- * Syntax
  Syntax (..),
  Location (..),
  noLoc,
  pattern STerm,
  pattern TPair,
  pattern TLam,
  pattern TApp,
  pattern TLet,
  pattern TDef,
  pattern TBind,
  pattern TDelay,

  -- * Terms
  Var,
  DelayType (..),
  Term (..),
  mkOp,
  mkOp',

  -- * Term traversal
  fvT,
  fv,
  mapFree1,
) where

import Control.Lens (Plated (..), Traversal', (%~))
import Data.Aeson.Types
import Data.Data (Data)
import Data.Data.Lens (uniplate)
import Data.Hashable (Hashable)
import Data.Int (Int64)
import Data.Map qualified as M
import Data.Maybe (fromMaybe, isJust, mapMaybe)
import Data.Set qualified as S
import Data.String (IsString (fromString))
import Data.Text hiding (filter, map)
import Data.Text qualified as T
import GHC.Generics (Generic)
import Linear
import Swarm.Language.Types
import Witch.From (from)

------------------------------------------------------------
-- Constants
------------------------------------------------------------

-- | The type of directions. Used /e.g./ to indicate which way a robot
--   will turn.
data Direction = DLeft | DRight | DBack | DForward | DNorth | DSouth | DEast | DWest | DDown
  deriving (Eq, Ord, Show, Read, Generic, Data, Hashable, ToJSON, FromJSON, Enum, Bounded)

instance ToJSONKey Direction where
  toJSONKey = genericToJSONKey defaultJSONKeyOptions

instance FromJSONKey Direction where
  fromJSONKey = genericFromJSONKey defaultJSONKeyOptions

data DirInfo = DirInfo
  { dirSyntax :: Text
  , -- absolute direction if it exists
    dirAbs :: Maybe (V2 Int64)
  , -- the turning for the direction
    dirApplyTurn :: V2 Int64 -> V2 Int64
  }

allDirs :: [Direction]
allDirs = [minBound .. maxBound]

-- | Information about all directions
dirInfo :: Direction -> DirInfo
dirInfo d = case d of
  DLeft -> relative (\(V2 x y) -> V2 (- y) x)
  DRight -> relative (\(V2 x y) -> V2 y (- x))
  DBack -> relative (\(V2 x y) -> V2 (- x) (- y))
  DDown -> relative (const down)
  DForward -> relative id
  DNorth -> cardinal north
  DSouth -> cardinal south
  DEast -> cardinal east
  DWest -> cardinal west
 where
  -- name is generate from Direction data constuctor
  -- e.g. DLeft becomes "left"
  directionSyntax = toLower . T.tail . from . show $ d
  cardinal v2 = DirInfo directionSyntax (Just v2) (const v2)
  relative = DirInfo directionSyntax Nothing

-- | Check if the direction is absolute (e.g. 'north' or 'south').
isCardinal :: Direction -> Bool
isCardinal = isJust . dirAbs . dirInfo

-- | The cardinal direction north = @V2 0 1@.
north :: V2 Int64
north = V2 0 1

-- | The cardinal direction south = @V2 0 (-1)@.
south :: V2 Int64
south = V2 0 (-1)

-- | The cardinal direction east = @V2 1 0@.
east :: V2 Int64
east = V2 1 0

-- | The cardinal direction west = @V2 (-1) 0@.
west :: V2 Int64
west = V2 (-1) 0

-- | The direction for viewing the current cell = @V2 0 0@.
down :: V2 Int64
down = V2 0 0

-- | The 'applyTurn' function gives the meaning of each 'Direction' by
--   turning relative to the given vector or by turning to an absolute
--   direction vector.
applyTurn :: Direction -> V2 Int64 -> V2 Int64
applyTurn = dirApplyTurn . dirInfo

-- | Mapping from heading to their corresponding cardinal directions
--   only directions with a 'dirAbs` value are mapped
cardinalDirs :: M.Map (V2 Int64) Direction
cardinalDirs =
  M.fromList
    . mapMaybe (\d -> (,d) <$> (dirAbs . dirInfo $ d))
    $ allDirs

-- | Possibly convert a vector into a 'Direction'---that is, if the
--   vector happens to be a unit vector in one of the cardinal
--   directions.
toDirection :: V2 Int64 -> Maybe Direction
toDirection v = M.lookup v cardinalDirs

-- | Convert a 'Direction' into a corresponding vector.  Note that
--   this only does something reasonable for 'DNorth', 'DSouth', 'DEast',
--   and 'DWest'---other 'Direction's return the zero vector.
fromDirection :: Direction -> V2 Int64
fromDirection = fromMaybe (V2 0 0) . dirAbs . dirInfo

-- | Constants, representing various built-in functions and commands.
--
--   IF YOU ADD A NEW CONSTANT, be sure to also update:
--   1. the 'constInfo' function (below)
--   2. the capability checker ("Swarm.Language.Capability")
--   3. the type checker ("Swarm.Language.Typecheck")
--   4. the runtime ("Swarm.Game.Step")
--   5. the emacs mode syntax highlighter (@contribs/swarm-mode.el@)
--
--   GHC will warn you about incomplete pattern matches for the first
--   four, so it's not really possible to forget.  Note you do not
--   need to update the parser or pretty-printer, since they are
--   auto-generated from 'constInfo'.
data Const
  = -- Trivial actions

    -- | Do nothing.  This is different than 'Wait'
    --   in that it does not take up a time step.
    Noop
  | -- | Wait for a number of time steps without doing anything.
    Wait
  | -- | Self-destruct.
    Selfdestruct
  | -- Basic actions

    -- | Move forward one step.
    Move
  | -- | Turn in some direction.
    Turn
  | -- | Grab an item from the current location.
    Grab
  | -- | Harvest an item from the current location.
    Harvest
  | -- | Try to place an item at the current location.
    Place
  | -- | Give an item to another robot at the current location.
    Give
  | -- | Install a device on a robot.
    Install
  | -- | Make an item.
    Make
  | -- | Sense whether we have a certain item.
    Has
  | -- | Sense whether we have a certain device installed.
    Installed
  | -- | Sense how many of a certain item we have.
    Count
  | -- | Drill through an entity.
    Drill
  | -- | Construct a new robot.
    Build
  | -- | Deconstruct an old robot.
    Salvage
  | -- | Reprogram a robot that has executed it's command
    --   with a new command
    Reprogram
  | -- | Emit a message.
    Say
  | -- | Emit a log message.
    Log
  | -- | View a certain robot.
    View
  | -- | Set what characters are used for display.
    Appear
  | -- | Create an entity out of thin air. Only
    --   available in creative mode.
    Create
  | -- Sensing / generation

    -- | Get the current x, y coordinates
    Whereami
  | -- | See if we can move forward or not.
    Blocked
  | -- | Scan a nearby cell
    Scan
  | -- | Upload knowledge to another robot
    Upload
  | -- | See if a specific entity is here. (This may be removed.)
    Ishere
  | -- | Get a reference to oneself
    Self
  | -- | Get the robot's parent
    Parent
  | -- | Get a reference to the base
    Base
  | -- | Get the robot's display name
    Whoami
  | -- | Set the robot's display name
    Setname
  | -- | Get a uniformly random integer.
    Random
  | -- Modules

    -- | Run a program loaded from a file.
    Run
  | -- Language built-ins

    -- | If-expressions.
    If
  | -- | Left injection.
    Inl
  | -- | Right injection.
    Inr
  | -- | Case analysis on a sum type.
    Case
  | -- | First projection.
    Fst
  | -- | Second projection.
    Snd
  | -- | Force a delayed evaluation.
    Force
  | -- | Return for the cmd monad.
    Return
  | -- | Try/catch block
    Try
  | -- | Undefined
    Undefined
  | -- | User error
    Fail
  | -- Arithmetic unary operators

    -- | Logical negation.
    Not
  | -- | Arithmetic negation.
    Neg
  | -- Comparison operators

    -- | Logical equality comparison
    Eq
  | -- | Logical unequality comparison
    Neq
  | -- | Logical lesser-then comparison
    Lt
  | -- | Logical greater-then comparison
    Gt
  | -- | Logical lesser-or-equal comparison
    Leq
  | -- | Logical greater-or-equal comparison
    Geq
  | -- Arithmetic binary operators

    -- | Logical or.
    Or
  | -- | Logical and.
    And
  | -- | Arithmetic addition operator
    Add
  | -- | Arithmetic subtraction operator
    Sub
  | -- | Arithmetic multiplication operator
    Mul
  | -- | Arithmetic division operator
    Div
  | -- | Arithmetic exponentiation operator
    Exp
  | -- String operators

    -- | Turn an arbitrary value into a string
    Format
  | -- | Concatenate string values
    Concat
  | -- Function composition with nice operators

    -- | Application operator - helps to avoid parentheses:
    --   @f $ g $ h x  =  f (g (h x))@
    AppF
  | -- God-like commands that are omnipresent or omniscient.

    -- | Teleport a robot to the given position.
    Teleport
  | -- | Run a command as if you were another robot.
    As
  | -- | Find a robot by name.
    RobotNamed
  | -- | Find a robot by number.
    RobotNumbered
  | -- | Check if an entity is known.
    Knows
  deriving (Eq, Ord, Enum, Bounded, Data, Show)

allConst :: [Const]
allConst = [minBound .. maxBound]

data ConstInfo = ConstInfo
  { syntax :: Text
  , fixity :: Int
  , constMeta :: ConstMeta
  , constDoc :: ConstDoc
  }
  deriving (Eq, Ord, Show)

data ConstDoc = ConstDoc {briefDoc :: Text, longDoc :: Text}
  deriving (Eq, Ord, Show)

instance IsString ConstDoc where
  fromString = flip ConstDoc "" . T.pack

data ConstMeta
  = -- | Function with arity of which some are commands
    ConstMFunc Int Bool
  | -- | Unary operator with fixity and associativity.
    ConstMUnOp MUnAssoc
  | -- | Binary operator with fixity and associativity.
    ConstMBinOp MBinAssoc
  deriving (Eq, Ord, Show)

-- | The meta type representing associativity of binary operator.
data MBinAssoc
  = -- |  Left associative binary operator (see 'Control.Monad.Combinators.Expr.InfixL')
    L
  | -- |   Non-associative binary operator (see 'Control.Monad.Combinators.Expr.InfixN')
    N
  | -- | Right associative binary operator (see 'Control.Monad.Combinators.Expr.InfixR')
    R
  deriving (Eq, Ord, Show)

-- | The meta type representing associativity of unary operator.
data MUnAssoc
  = -- |  Prefix unary operator (see 'Control.Monad.Combinators.Expr.Prefix')
    P
  | -- |  Suffix unary operator (see 'Control.Monad.Combinators.Expr.Suffix')
    S
  deriving (Eq, Ord, Show)

-- | The arity of a constant, /i.e./ how many arguments it expects.
--   The runtime system will collect arguments to a constant (see
--   'Swarm.Game.Value.VCApp') until it has enough, then dispatch
--   the constant's behavior.
arity :: Const -> Int
arity c = case constMeta $ constInfo c of
  ConstMUnOp {} -> 1
  ConstMBinOp {} -> 2
  ConstMFunc a _ -> a

-- | Whether a constant represents a /command/.  Constants which are
--   not commands are /functions/ which are interpreted as soon as
--   they are evaluated.  Commands, on the other hand, are not
--   interpreted until being /executed/, that is, when meeting an
--   'FExec' frame.  When evaluated, commands simply turn into a
--   'VCApp'.
isCmd :: Const -> Bool
isCmd c = case constMeta $ constInfo c of
  ConstMFunc _ cmd -> cmd
  _ -> False

-- | Function constants user can call with reserved words ('wait',...).
isUserFunc :: Const -> Bool
isUserFunc c = case constMeta $ constInfo c of
  ConstMFunc {} -> True
  _ -> False

-- | Whether the constant is an operator. Useful predicate for documentation.
isOperator :: Const -> Bool
isOperator c = case constMeta $ constInfo c of
  ConstMUnOp {} -> True
  ConstMBinOp {} -> True
  ConstMFunc {} -> False

-- | Whether the constant is a /function/ which is interpreted as soon
--   as it is evaluated, but *not* including operators.
--
-- Note: This is used for documentation purposes and complements 'isCmd'
-- and 'isOperator' in that exactly one will accept a given constant.
isBuiltinFunction :: Const -> Bool
isBuiltinFunction c = case constMeta $ constInfo c of
  ConstMFunc _ cmd -> not cmd
  _ -> False

-- | Information about constants used in parsing and pretty printing.
--
-- It would be more compact to represent the information by testing
-- whether the constants are in certain sets, but using pattern
-- matching gives us warning if we add more constants.
constInfo :: Const -> ConstInfo
constInfo c = case c of
<<<<<<< HEAD
  Wait -> commandLow 0
  Noop -> commandLow 0
  Selfdestruct -> commandLow 0
  Move -> commandLow 0
  Turn -> commandLow 1
  Grab -> commandLow 0
  Harvest -> commandLow 0
  Place -> commandLow 1
  Give -> commandLow 2
  Install -> commandLow 2
  Make -> commandLow 1
  Has -> commandLow 1
  Installed -> commandLow 1
  Count -> commandLow 1
  Reprogram -> commandLow 2
  Drill -> commandLow 1
  Build -> commandLow 2
  Salvage -> commandLow 0
  Say -> commandLow 1
  Log -> commandLow 1
  View -> commandLow 1
  Appear -> commandLow 1
  Create -> commandLow 1
  Whereami -> commandLow 0
  Blocked -> commandLow 0
  Scan -> commandLow 0
  Upload -> commandLow 1
  Ishere -> commandLow 1
  Self -> functionLow 0
  Parent -> functionLow 0
  Base -> functionLow 0
  Whoami -> commandLow 0
  Setname -> commandLow 1
  Random -> commandLow 1
  Run -> commandLow 1
  Return -> commandLow 1
  Try -> commandLow 2
  Undefined -> functionLow 0
  Fail -> functionLow 1
  If -> functionLow 3
  Inl -> functionLow 1
  Inr -> functionLow 1
  Case -> functionLow 3
  Fst -> functionLow 1
  Snd -> functionLow 1
  Force -> functionLow 1
  Not -> functionLow 1
  Neg -> unaryOp "-" 7 P
  Add -> binaryOp "+" 6 L
  And -> binaryOp "&&" 3 R
  Or -> binaryOp "||" 2 R
  Sub -> binaryOp "-" 6 L
  Mul -> binaryOp "*" 7 L
  Div -> binaryOp "/" 7 L
  Exp -> binaryOp "^" 8 R
  Eq -> binaryOp "==" 4 N
  Neq -> binaryOp "!=" 4 N
  Lt -> binaryOp "<" 4 N
  Gt -> binaryOp ">" 4 N
  Leq -> binaryOp "<=" 4 N
  Geq -> binaryOp ">=" 4 N
  Format -> functionLow 1
  Concat -> binaryOp "++" 6 R
  AppF -> binaryOp "$" 0 R
  Teleport -> commandLow 2
  As -> commandLow 2
  RobotNamed -> commandLow 1
  RobotNumbered -> commandLow 1
  Knows -> commandLow 1
=======
  Wait -> commandLow 0 "Wait for a number of time steps."
  Noop ->
    commandLow 0 . doc "Do nothing." $
      [ "This is different than `Wait` in that it does not take up a time step."
      , "It is useful for commands like if, which requires you to provide both branches."
      , "Usually it is automatically inserted where needed, so you do not have to worry about it."
      ]
  Selfdestruct ->
    commandLow 0 . doc "Self-destruct the robot." $
      [ "Useful to not clutter the world."
      , "This destroys the robot's inventory, so consider `salvage` as an alternative."
      ]
  Move -> commandLow 0 "Move forward one step."
  Turn -> commandLow 1 "Turn in some direction."
  Grab -> commandLow 0 "Grab an item from the current location."
  Harvest ->
    commandLow 0 . doc "Harvest an item from the current location." $
      [ "Leaves behind a growing seed if the harvested item is growable."
      , "Otherwise it works exactly like `grab`."
      ]
  Place ->
    commandLow 1 . doc "Place an item at the current location." $
      ["The current location has to be empty for this to work."]
  Give -> commandLow 2 "Give an item to another robot nearby."
  Install -> commandLow 2 "Install a device from inventory on a robot."
  Make -> commandLow 1 "Make an item using a recipe."
  Has -> commandLow 1 "Sense whether the robot has a given item in its inventory."
  Count -> commandLow 1 "Get the count of a given item in a robot's inventory."
  Reprogram ->
    commandLow 2 . doc "Reprogram another robot with a new command." $
      ["The other robot has to be nearby and idle."]
  Drill ->
    commandLow 1 . doc "Drill through an entity." $
      [ "Usually you want to `drill forward` when exploring to clear out obstacles."
      , "When you have found a source to drill, you can stand on it and `drill down`."
      , "See what recipes with drill you have available."
      ]
  Build ->
    commandLow 1 . doc "Construct a new robot." $
      [ "You can specify a command for the robot to execute."
      , "If the command requires devices they will be installed from your inventory."
      ]
  Salvage ->
    commandLow 0 . doc "Deconstruct an old robot." $
      ["Salvaging a robot will give you its inventory, installed devices and log."]
  Say ->
    commandLow 1 . doc "Emit a message." $ -- TODO: #513
      [ "The message will be in a global log, which you can not currently view."
      , "https://github.com/swarm-game/swarm/issues/513"
      ]
  Log -> commandLow 1 "Log the string in the robot's logger."
  View -> commandLow 1 "View the given robot."
  Appear ->
    commandLow 1 . doc "Set how the robot is displayed." $
      [ "You can either specify one character or five (for each direction)."
      , "The default is \"X^>v<\"."
      ]
  Create ->
    commandLow 1 . doc "Create an item out of thin air." $
      ["Only available in creative mode."]
  Whereami -> commandLow 0 "Get the current x and y coordinates."
  Blocked -> commandLow 0 "See if the robot can move forward."
  Scan ->
    commandLow 0 . doc "Scan a nearby location for entities." $
      [ "Adds the entity (not robot) to your inventory with count 0 if there is any."
      , "If you can use sum types, you can also inspect the result directly."
      ]
  Upload -> commandLow 1 "Upload a robot's known entities and log to another robot."
  Ishere -> commandLow 1 "See if a specific entity is in the current location."
  Self -> functionLow 0 "Get a reference to the current robot."
  Parent -> functionLow 0 "Get a reference to the robot's parent."
  Base -> functionLow 0 "Get a reference to the base."
  Whoami -> commandLow 0 "Get the robot's display name."
  Setname -> commandLow 1 "Set the robot's display name."
  Random ->
    commandLow 1 . doc "Get a uniformly random integer." $
      ["The random integer will be chosen from the range 0 to n-1, exclusive of the argument."]
  Run -> commandLow 1 "Run a program loaded from a file."
  Return -> commandLow 1 "Make the value a result in `cmd`."
  Try -> commandLow 2 "Execute a command, catching errors."
  Undefined -> functionLow 0 "A value of any type, that is evaluated as error."
  Fail -> functionLow 1 "A value of any type, that is evaluated as error with message."
  If ->
    functionLow 3 . doc "If-Then-Else function." $
      ["If the bool predicate is true then evaluate the first expression, otherwise the second."]
  Inl -> functionLow 1 "Put the value into the left component of a sum type."
  Inr -> functionLow 1 "Put the value into the right component of a sum type."
  Case -> functionLow 3 "Evaluate one of the given functions on a value of sum type."
  Fst -> functionLow 1 "Get the first value of a pair."
  Snd -> functionLow 1 "Get the second value of a pair."
  Force -> functionLow 1 "Force the evaluation of a delayed value."
  Not -> functionLow 1 "Negate the boolean value."
  Neg -> unaryOp "-" 7 P "Negate the given integer value."
  Add -> binaryOp "+" 6 L "Add the given integer values."
  And -> binaryOp "&&" 3 R "Logical and (true if both values are true)."
  Or -> binaryOp "||" 2 R "Logical or (true if either value is true)."
  Sub -> binaryOp "-" 6 L "Subtract the given integer values."
  Mul -> binaryOp "*" 7 L "Multiply the given integer values."
  Div -> binaryOp "/" 7 L "Divide the left integer value by the right one, rounding down."
  Exp -> binaryOp "^" 8 R "Raise the left integer value to the power of the right one."
  Eq -> binaryOp "==" 4 N "Check that the left value is equal to the right one."
  Neq -> binaryOp "!=" 4 N "Check that the left value is not equal to the right one."
  Lt -> binaryOp "<" 4 N "Check that the left value is lesser than the right one."
  Gt -> binaryOp ">" 4 N "Check that the left value is greater than the right one."
  Leq -> binaryOp "<=" 4 N "Check that the left value is lesser or equal to the right one."
  Geq -> binaryOp ">=" 4 N "Check that the left value is greater or equal to the right one."
  Format -> functionLow 1 "Turn an arbitrary value into a string."
  Concat -> binaryOp "++" 6 R "Concatenate the given strings."
  AppF ->
    binaryOp "$" 0 R . doc "Apply the function on the left to the value on the right." $
      [ "This operator is useful to avoid nesting parentheses."
      , "For exaple:"
      , "`f $ g $ h x = f (g (h x))`"
      ]
  Teleport -> commandLow 2 "Teleport a robot to the given location."
  As -> commandLow 2 "Hypothetically run a command as if you were another robot."
  RobotNamed -> commandLow 1 "Find a robot by name."
  RobotNumbered -> commandLow 1 "Find a robot by number."
  Knows -> commandLow 1 "Check if the robot knows about an entity."
>>>>>>> da4e0cec
 where
  doc b ls = ConstDoc b (T.unlines ls)
  unaryOp s p side d = ConstInfo {syntax = s, fixity = p, constMeta = ConstMUnOp side, constDoc = d}
  binaryOp s p side d = ConstInfo {syntax = s, fixity = p, constMeta = ConstMBinOp side, constDoc = d}
  command s a d = ConstInfo {syntax = s, fixity = 11, constMeta = ConstMFunc a True, constDoc = d}
  function s a d = ConstInfo {syntax = s, fixity = 11, constMeta = ConstMFunc a False, constDoc = d}
  -- takes the number of arguments for a commmand
  commandLow = command (lowShow c)
  functionLow = function (lowShow c)

-- | Make infix operation, discarding any syntax related location
mkOp' :: Const -> Term -> Term -> Term
mkOp' c t1 = TApp (TApp (TConst c) t1)

-- | Make infix operation (e.g. @2 + 3@) a curried function
--   application (@((+) 2) 3@).
mkOp :: Const -> Syntax -> Syntax -> Syntax
mkOp c s1@(Syntax l1 _) s2@(Syntax l2 _) = Syntax newLoc newTerm
 where
  -- The new syntax span both terms
  newLoc = l1 <> l2
  -- We don't assign a source location for the operator since it is
  -- usually provided as-is and it is not likely to be useful.
  sop = noLoc (TConst c)
  newTerm = SApp (Syntax l1 $ SApp sop s1) s2

-- | The surface syntax for the language
data Syntax = Syntax {sLoc :: Location, sTerm :: Term}
  deriving (Eq, Show, Data)

data Location = NoLoc | Location Int Int
  deriving (Eq, Show, Data)

instance Semigroup Location where
  NoLoc <> l = l
  l <> NoLoc = l
  Location s1 e1 <> Location s2 e2 = Location (min s1 s2) (max e1 e2)

instance Monoid Location where
  mempty = NoLoc

noLoc :: Term -> Syntax
noLoc = Syntax mempty

-- | Match a term without its a syntax
pattern STerm :: Term -> Syntax
pattern STerm t <-
  Syntax _ t
  where
    STerm t = Syntax mempty t

-- | Match a TPair without syntax
pattern TPair :: Term -> Term -> Term
pattern TPair t1 t2 = SPair (STerm t1) (STerm t2)

-- | Match a TLam without syntax
pattern TLam :: Var -> Maybe Type -> Term -> Term
pattern TLam v ty t = SLam v ty (STerm t)

-- | Match a TApp without syntax
pattern TApp :: Term -> Term -> Term
pattern TApp t1 t2 = SApp (STerm t1) (STerm t2)

-- | Match a TLet without syntax
pattern TLet :: Bool -> Var -> Maybe Polytype -> Term -> Term -> Term
pattern TLet r v pt t1 t2 = SLet r v pt (STerm t1) (STerm t2)

-- | Match a TDef without syntax
pattern TDef :: Bool -> Var -> Maybe Polytype -> Term -> Term
pattern TDef r v pt t = SDef r v pt (STerm t)

-- | Match a TBind without syntax
pattern TBind :: Maybe Var -> Term -> Term -> Term
pattern TBind v t1 t2 = SBind v (STerm t1) (STerm t2)

-- | Match a TDelay without syntax
pattern TDelay :: DelayType -> Term -> Term
pattern TDelay m t = SDelay m (STerm t)

-- | COMPLETE pragma tells GHC using this set of pattern is complete for Term
{-# COMPLETE TUnit, TConst, TDir, TInt, TAntiInt, TString, TAntiString, TBool, TRequireDevice, TRequire, TVar, TPair, TLam, TApp, TLet, TDef, TBind, TDelay #-}

------------------------------------------------------------
-- Terms

-- | Different runtime behaviors for delayed expressions.
data DelayType
  = -- | A simple delay, implemented via a (non-memoized) @VDelay@
    --   holding the delayed expression.
    SimpleDelay
  | -- | A memoized delay, implemented by allocating a mutable cell
    --   with the delayed expression and returning a reference to it.
    --   When the @Maybe Var@ is @Just@, a recursive binding of the
    --   variable with a reference to the delayed expression will be
    --   provided while evaluating the delayed expression itself. Note
    --   that there is no surface syntax for binding a variable within
    --   a recursive delayed expression; the only way we can get
    --   @Just@ here is when we automatically generate a delayed
    --   expression while interpreting a recursive @let@ or @def@.
    MemoizedDelay (Maybe Var)
  deriving (Eq, Show, Data)

-- | Terms of the Swarm language.
data Term
  = -- | The unit value.
    TUnit
  | -- | A constant.
    TConst Const
  | -- | A direction literal.
    TDir Direction
  | -- | An integer literal.
    TInt Integer
  | -- | An antiquoted Haskell variable name of type Integer.
    TAntiInt Text
  | -- | A string literal.
    TString Text
  | -- | An antiquoted Haskell variable name of type Text.
    TAntiString Text
  | -- | A Boolean literal.
    TBool Bool
  | -- | A robot value.  These never show up in surface syntax, but are
    --   here so we can factor pretty-printing for Values through
    --   pretty-printing for Terms.
    TRobot Int
  | -- | A memory reference.  These likewise never show up in surface syntax,
    --   but are here to facilitate pretty-printing.
    TRef Int
  | -- | Require a specific device to be installed.
    TRequireDevice Text
  | -- | Require a certain number of an entity.
    TRequire Int Text
  | -- | A variable.
    TVar Var
  | -- | A pair.
    SPair Syntax Syntax
  | -- | A lambda expression, with or without a type annotation on the
    --   binder.
    SLam Var (Maybe Type) Syntax
  | -- | Function application.
    SApp Syntax Syntax
  | -- | A (recursive) let expression, with or without a type
    --   annotation on the variable. The @Bool@ indicates whether
    --   it is known to be recursive.
    SLet Bool Var (Maybe Polytype) Syntax Syntax
  | -- | A (recursive) definition command, which binds a variable to a
    --   value in subsequent commands. The @Bool@ indicates whether the
    --   definition is known to be recursive.
    SDef Bool Var (Maybe Polytype) Syntax
  | -- | A monadic bind for commands, of the form @c1 ; c2@ or @x <- c1; c2@.
    SBind (Maybe Var) Syntax Syntax
  | -- | Delay evaluation of a term, written @{...}@.  Swarm is an
    --   eager language, but in some cases (e.g. for @if@ statements
    --   and recursive bindings) we need to delay evaluation.  The
    --   counterpart to @{...}@ is @force@, where @force {t} = t@.
    --   Note that 'Force' is just a constant, whereas 'SDelay' has to
    --   be a special syntactic form so its argument can get special
    --   treatment during evaluation.
    SDelay DelayType Syntax
  deriving (Eq, Show, Data)

instance Plated Term where
  plate = uniplate

-- | Traversal over those subterms of a term which represent free
--   variables.
fvT :: Traversal' Term Term
fvT f = go S.empty
 where
  go bound t = case t of
    TUnit -> pure t
    TConst {} -> pure t
    TDir {} -> pure t
    TInt {} -> pure t
    TAntiInt {} -> pure t
    TString {} -> pure t
    TAntiString {} -> pure t
    TBool {} -> pure t
    TRobot {} -> pure t
    TRef {} -> pure t
    TRequireDevice {} -> pure t
    TRequire {} -> pure t
    TVar x
      | x `S.member` bound -> pure t
      | otherwise -> f (TVar x)
    SLam x ty (Syntax l1 t1) -> SLam x ty <$> (Syntax l1 <$> go (S.insert x bound) t1)
    SApp (Syntax l1 t1) (Syntax l2 t2) ->
      SApp <$> (Syntax l1 <$> go bound t1) <*> (Syntax l2 <$> go bound t2)
    SLet r x ty (Syntax l1 t1) (Syntax l2 t2) ->
      let bound' = S.insert x bound
       in SLet r x ty <$> (Syntax l1 <$> go bound' t1) <*> (Syntax l2 <$> go bound' t2)
    SPair (Syntax l1 t1) (Syntax l2 t2) ->
      SPair <$> (Syntax l1 <$> go bound t1) <*> (Syntax l2 <$> go bound t2)
    SDef r x ty (Syntax l1 t1) ->
      SDef r x ty <$> (Syntax l1 <$> go (S.insert x bound) t1)
    SBind mx (Syntax l1 t1) (Syntax l2 t2) ->
      SBind mx <$> (Syntax l1 <$> go bound t1) <*> (Syntax l2 <$> go (maybe id S.insert mx bound) t2)
    SDelay m (Syntax l1 t1) ->
      SDelay m <$> (Syntax l1 <$> go bound t1)

-- | Traversal over the free variables of a term.  Note that if you
--   want to get the set of all free variables, you can do so via
--   @'Data.Set.Lens.setOf' 'fv'@.
fv :: Traversal' Term Var
fv = fvT . (\f -> \case TVar x -> TVar <$> f x; t -> pure t)

-- | Apply a function to all free occurrences of a particular variable.
mapFree1 :: Var -> (Term -> Term) -> Term -> Term
mapFree1 x f = fvT %~ (\t -> if t == TVar x then f t else t)

lowShow :: Show a => a -> Text
lowShow a = toLower (from (show a))<|MERGE_RESOLUTION|>--- conflicted
+++ resolved
@@ -113,9 +113,9 @@
 -- | Information about all directions
 dirInfo :: Direction -> DirInfo
 dirInfo d = case d of
-  DLeft -> relative (\(V2 x y) -> V2 (- y) x)
-  DRight -> relative (\(V2 x y) -> V2 y (- x))
-  DBack -> relative (\(V2 x y) -> V2 (- x) (- y))
+  DLeft -> relative (\(V2 x y) -> V2 (-y) x)
+  DRight -> relative (\(V2 x y) -> V2 y (-x))
+  DBack -> relative (\(V2 x y) -> V2 (-x) (-y))
   DDown -> relative (const down)
   DForward -> relative id
   DNorth -> cardinal north
@@ -454,77 +454,6 @@
 -- matching gives us warning if we add more constants.
 constInfo :: Const -> ConstInfo
 constInfo c = case c of
-<<<<<<< HEAD
-  Wait -> commandLow 0
-  Noop -> commandLow 0
-  Selfdestruct -> commandLow 0
-  Move -> commandLow 0
-  Turn -> commandLow 1
-  Grab -> commandLow 0
-  Harvest -> commandLow 0
-  Place -> commandLow 1
-  Give -> commandLow 2
-  Install -> commandLow 2
-  Make -> commandLow 1
-  Has -> commandLow 1
-  Installed -> commandLow 1
-  Count -> commandLow 1
-  Reprogram -> commandLow 2
-  Drill -> commandLow 1
-  Build -> commandLow 2
-  Salvage -> commandLow 0
-  Say -> commandLow 1
-  Log -> commandLow 1
-  View -> commandLow 1
-  Appear -> commandLow 1
-  Create -> commandLow 1
-  Whereami -> commandLow 0
-  Blocked -> commandLow 0
-  Scan -> commandLow 0
-  Upload -> commandLow 1
-  Ishere -> commandLow 1
-  Self -> functionLow 0
-  Parent -> functionLow 0
-  Base -> functionLow 0
-  Whoami -> commandLow 0
-  Setname -> commandLow 1
-  Random -> commandLow 1
-  Run -> commandLow 1
-  Return -> commandLow 1
-  Try -> commandLow 2
-  Undefined -> functionLow 0
-  Fail -> functionLow 1
-  If -> functionLow 3
-  Inl -> functionLow 1
-  Inr -> functionLow 1
-  Case -> functionLow 3
-  Fst -> functionLow 1
-  Snd -> functionLow 1
-  Force -> functionLow 1
-  Not -> functionLow 1
-  Neg -> unaryOp "-" 7 P
-  Add -> binaryOp "+" 6 L
-  And -> binaryOp "&&" 3 R
-  Or -> binaryOp "||" 2 R
-  Sub -> binaryOp "-" 6 L
-  Mul -> binaryOp "*" 7 L
-  Div -> binaryOp "/" 7 L
-  Exp -> binaryOp "^" 8 R
-  Eq -> binaryOp "==" 4 N
-  Neq -> binaryOp "!=" 4 N
-  Lt -> binaryOp "<" 4 N
-  Gt -> binaryOp ">" 4 N
-  Leq -> binaryOp "<=" 4 N
-  Geq -> binaryOp ">=" 4 N
-  Format -> functionLow 1
-  Concat -> binaryOp "++" 6 R
-  AppF -> binaryOp "$" 0 R
-  Teleport -> commandLow 2
-  As -> commandLow 2
-  RobotNamed -> commandLow 1
-  RobotNumbered -> commandLow 1
-  Knows -> commandLow 1
-=======
   Wait -> commandLow 0 "Wait for a number of time steps."
   Noop ->
     commandLow 0 . doc "Do nothing." $
@@ -552,6 +481,7 @@
   Install -> commandLow 2 "Install a device from inventory on a robot."
   Make -> commandLow 1 "Make an item using a recipe."
   Has -> commandLow 1 "Sense whether the robot has a given item in its inventory."
+  Installed -> commandLow 1 "Sense whether the robot has a specific device installed."
   Count -> commandLow 1 "Get the count of a given item in a robot's inventory."
   Reprogram ->
     commandLow 2 . doc "Reprogram another robot with a new command." $
@@ -644,7 +574,6 @@
   RobotNamed -> commandLow 1 "Find a robot by name."
   RobotNumbered -> commandLow 1 "Find a robot by number."
   Knows -> commandLow 1 "Check if the robot knows about an entity."
->>>>>>> da4e0cec
  where
   doc b ls = ConstDoc b (T.unlines ls)
   unaryOp s p side d = ConstInfo {syntax = s, fixity = p, constMeta = ConstMUnOp side, constDoc = d}
