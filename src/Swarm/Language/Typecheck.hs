{-# LANGUAGE InstanceSigs #-}
{-# LANGUAGE OverloadedStrings #-}
{-# LANGUAGE QuasiQuotes #-}
{-# LANGUAGE ViewPatterns #-}
{-# OPTIONS_GHC -fno-warn-orphans #-}

-- For 'Ord IntVar' instance

-- |
-- SPDX-License-Identifier: BSD-3-Clause
--
-- Type inference for the Swarm language.  For the approach used here,
-- see
-- https://byorgey.wordpress.com/2021/09/08/implementing-hindley-milner-with-the-unification-fd-library/ .
module Swarm.Language.Typecheck (
  -- * Type errors
  TypeErr (..),
  InvalidAtomicReason (..),
  getTypeErrSrcLoc,

  -- * Inference monad
  Infer,
  runInfer,
  lookup,
  fresh,

  -- * Unification
  substU,
  (=:=),
  HasBindings (..),
  instantiate,
  skolemize,
  generalize,

  -- * Type inference
  inferTop,
  inferModule,
  infer,
  inferConst,
  check,
  decomposeCmdTy,
  decomposeFunTy,
  isSimpleUType,
) where

import Control.Category ((>>>))
import Control.Lens ((^.))
import Control.Lens.Indexed (itraverse)
import Control.Monad.Except
import Control.Monad.Reader
import Control.Unification hiding (applyBindings, (=:=))
import Control.Unification qualified as U
import Control.Unification.IntVar
import Data.Data (Data, gmapM)
import Data.Foldable (fold)
import Data.Functor.Identity
import Data.Generics (mkM)
import Data.Map (Map)
import Data.Map qualified as M
import Data.Maybe
import Data.Set (Set, (\\))
import Data.Set qualified as S
import Swarm.Language.Context hiding (lookup)
import Swarm.Language.Context qualified as Ctx
import Swarm.Language.Module
import Swarm.Language.Parse.QQ (tyQ)
import Swarm.Language.Syntax
import Swarm.Language.Types
import Prelude hiding (lookup)

------------------------------------------------------------
-- Inference monad

-- | The concrete monad used for type inference.  'IntBindingT' is a
--   monad transformer provided by the @unification-fd@ library which
--   supports various operations such as generating fresh variables
--   and unifying things.
type Infer = ReaderT UCtx (ExceptT TypeErr (IntBindingT TypeF Identity))

-- | Run a top-level inference computation, returning either a
--   'TypeErr' or a fully resolved 'TModule'.
runInfer :: TCtx -> Infer UModule -> Either TypeErr TModule
runInfer ctx =
  (>>= applyBindings)
    >>> ( >>=
            \(Module u uctx) ->
              Module
                <$> mapM (fmap fromU . generalize) u
                <*> pure (fromU uctx)
        )
    >>> flip runReaderT (toU ctx)
    >>> runExceptT
    >>> evalIntBindingT
    >>> runIdentity

-- | Look up a variable in the ambient type context, either throwing
--   an 'UnboundVar' error if it is not found, or opening its
--   associated 'UPolytype' with fresh unification variables via
--   'instantiate'.
lookup :: SrcLoc -> Var -> Infer UType
lookup loc x = do
  ctx <- ask
  maybe (throwError $ UnboundVar loc x) instantiate (Ctx.lookup x ctx)

------------------------------------------------------------
-- Dealing with variables: free variables, fresh variables,
-- substitution

-- | @unification-fd@ does not provide an 'Ord' instance for 'IntVar',
--   so we must provide our own, in order to be able to store
--   'IntVar's in a 'Set'.
deriving instance Ord IntVar

-- | A class for getting the free unification variables of a thing.
class FreeVars a where
  freeVars :: a -> Infer (Set IntVar)

-- | We can get the free unification variables of a 'UType'.
instance FreeVars UType where
  freeVars ut = fmap S.fromList . lift . lift $ getFreeVars ut

-- | We can also get the free variables of a polytype.
instance FreeVars t => FreeVars (Poly t) where
  freeVars (Forall _ t) = freeVars t

-- | We can get the free variables in any polytype in a context.
instance FreeVars UCtx where
  freeVars = fmap S.unions . mapM freeVars . M.elems . unCtx

-- | Generate a fresh unification variable.
fresh :: Infer UType
fresh = UVar <$> lift (lift freeVar)

-- | Perform a substitution over a 'UType', substituting for both type
--   and unification variables.  Note that since 'UType's do not have
--   any binding constructs, we don't have to worry about ignoring
--   bound variables; all variables in a 'UType' are free.
substU :: Map (Either Var IntVar) UType -> UType -> UType
substU m =
  ucata
    (\v -> fromMaybe (UVar v) (M.lookup (Right v) m))
    ( \case
        TyVarF v -> fromMaybe (UTyVar v) (M.lookup (Left v) m)
        f -> UTerm f
    )

------------------------------------------------------------
-- Lifted stuff from unification-fd

infix 4 =:=

-- | Constrain two types to be equal.
(=:=) :: UType -> UType -> Infer UType
s =:= t = lift $ s U.=:= t

-- | @unification-fd@ provides a function 'U.applyBindings' which
--   fully substitutes for any bound unification variables (for
--   efficiency, it does not perform such substitution as it goes
--   along).  The 'HasBindings' class is for anything which has
--   unification variables in it and to which we can usefully apply
--   'U.applyBindings'.
class HasBindings u where
  applyBindings :: u -> Infer u

instance HasBindings UType where
  applyBindings = lift . U.applyBindings

instance HasBindings UPolytype where
  applyBindings (Forall xs u) = Forall xs <$> applyBindings u

instance HasBindings UCtx where
  applyBindings = mapM applyBindings

instance (HasBindings u, Data u) => HasBindings (Term' u) where
  applyBindings = gmapM (mkM (applyBindings @(Syntax' u)))

instance (HasBindings u, Data u) => HasBindings (Syntax' u) where
  applyBindings (Syntax' l t u) = Syntax' l <$> applyBindings t <*> applyBindings u

instance HasBindings UModule where
  applyBindings (Module u uctx) = Module <$> applyBindings u <*> applyBindings uctx

------------------------------------------------------------
-- Converting between mono- and polytypes

-- | To 'instantiate' a 'UPolytype', we generate a fresh unification
--   variable for each variable bound by the `Forall`, and then
--   substitute them throughout the type.
instantiate :: UPolytype -> Infer UType
instantiate (Forall xs uty) = do
  xs' <- mapM (const fresh) xs
  return $ substU (M.fromList (zip (map Left xs) xs')) uty

-- | 'skolemize' is like 'instantiate', except we substitute fresh
--   /type/ variables instead of unification variables.  Such
--   variables cannot unify with anything other than themselves.  This
--   is used when checking something with a polytype explicitly
--   specified by the user.
skolemize :: UPolytype -> Infer UType
skolemize (Forall xs uty) = do
  xs' <- mapM (const fresh) xs
  return $ substU (M.fromList (zip (map Left xs) (map toSkolem xs'))) uty
 where
  toSkolem (UVar v) = UTyVar (mkVarName "s" v)
  toSkolem x = error $ "Impossible! Non-UVar in skolemize.toSkolem: " ++ show x

-- | 'generalize' is the opposite of 'instantiate': add a 'Forall'
--   which closes over all free type and unification variables.
generalize :: UType -> Infer UPolytype
generalize uty = do
  uty' <- applyBindings uty
  ctx <- ask
  tmfvs <- freeVars uty'
  ctxfvs <- freeVars ctx
  let fvs = S.toList $ tmfvs \\ ctxfvs
      xs = map (mkVarName "a") fvs
  return $ Forall xs (substU (M.fromList (zip (map Right fvs) (map UTyVar xs))) uty')

------------------------------------------------------------
-- Type errors

-- | Errors that can occur during type checking.  The idea is that
--   each error carries information that can be used to help explain
--   what went wrong (though the amount of information carried can and
--   should be very much improved in the future); errors can then
--   separately be pretty-printed to display them to the user.
data TypeErr
  = -- | An undefined variable was encountered.
    UnboundVar SrcLoc Var
  | -- | A Skolem variable escaped its local context.
    EscapedSkolem SrcLoc Var
  | Infinite IntVar UType
  | -- | The given term was expected to have a certain type, but has a
    -- different type instead.
    Mismatch SrcLoc (TypeF UType) (TypeF UType)
  | -- | A definition was encountered not at the top level.
    DefNotTopLevel SrcLoc Term
  | -- | A term was encountered which we cannot infer the type of.
    --   This should never happen.
    CantInfer SrcLoc Term
  | -- | We can't infer the type of a record projection @r.x@ if we
    --   don't concretely know the type of the record @r@.
    CantInferProj SrcLoc Term
  | -- | An attempt to project out a nonexistent field
    UnknownProj SrcLoc Var Term
  | -- | An invalid argument was provided to @atomic@.
    InvalidAtomic SrcLoc InvalidAtomicReason Term
  deriving (Show)

-- | Various reasons the body of an @atomic@ might be invalid.
data InvalidAtomicReason
  = -- | The argument has too many tangible commands.
    TooManyTicks Int
  | -- | The argument uses some way to duplicate code: @def@, @let@, or lambda.
    AtomicDupingThing
  | -- | The argument referred to a variable with a non-simple type.
    NonSimpleVarType Var UPolytype
  | -- | The argument had a nested @atomic@
    NestedAtomic
  | -- | The argument contained a long command
    LongConst
  deriving (Show)

instance Fallible TypeF IntVar TypeErr where
  occursFailure = Infinite
  mismatchFailure = Mismatch NoLoc

getTypeErrSrcLoc :: TypeErr -> Maybe SrcLoc
getTypeErrSrcLoc te = case te of
  UnboundVar l _ -> Just l
  EscapedSkolem l _ -> Just l
  Infinite _ _ -> Nothing
  Mismatch l _ _ -> Just l
  DefNotTopLevel l _ -> Just l
  CantInfer l _ -> Just l
  CantInferProj l _ -> Just l
  UnknownProj l _ _ -> Just l
  InvalidAtomic l _ _ -> Just l

------------------------------------------------------------
-- Type inference / checking

-- | Top-level type inference function: given a context of definition
--   types and a top-level term, either return a type error or its
--   type as a 'TModule'.
inferTop :: TCtx -> Syntax -> Either TypeErr TModule
inferTop ctx = runInfer ctx . inferModule

-- | Infer the signature of a top-level expression which might
--   contain definitions.
inferModule :: Syntax -> Infer UModule
inferModule s@(Syntax l t) = (`catchError` addLocToTypeErr s) $ case t of
  -- For definitions with no type signature, make up a fresh type
  -- variable for the body, infer the body under an extended context,
  -- and unify the two.  Then generalize the type and return an
  -- appropriate context.
  SDef r x Nothing t1 -> do
    xTy <- fresh
    t1' <- withBinding (lvVar x) (Forall [] xTy) $ infer t1
    _ <- xTy =:= t1' ^. sType
    pty <- generalize (t1' ^. sType)
    return $ Module (Syntax' l (SDef r x Nothing t1') (UTyCmd UTyUnit)) (singleton (lvVar x) pty)

  -- If a (poly)type signature has been provided, skolemize it and
  -- check the definition.
  SDef r x (Just pty) t1 -> do
    let upty = toU pty
    uty <- skolemize upty
    t1' <- withBinding (lvVar x) upty $ check t1 uty
    return $ Module (Syntax' l (SDef r x (Just pty) t1') (UTyCmd UTyUnit)) (singleton (lvVar x) upty)

  -- To handle a 'TBind', infer the types of both sides, combining the
  -- returned modules appropriately.  Have to be careful to use the
  -- correct context when checking the right-hand side in particular.
  SBind mx c1 c2 -> do
    -- First, infer the left side.
    Module c1' ctx1 <- inferModule c1
    a <- decomposeCmdTy (c1' ^. sType)

    -- Now infer the right side under an extended context: things in
    -- scope on the right-hand side include both any definitions
    -- created by the left-hand side, as well as a variable as in @x
    -- <- c1; c2@.  The order of extensions here matters: in theory,
    -- c1 could define something with the same name as x, in which
    -- case the bound x should shadow the defined one; hence, we apply
    -- that binding /after/ (i.e. /within/) the application of @ctx1@.
    withBindings ctx1 $
      maybe id ((`withBinding` Forall [] a) . lvVar) mx $ do
        Module c2' ctx2 <- inferModule c2

        -- We don't actually need the result type since we're just
        -- going to return the entire type, but it's important to
        -- ensure it's a command type anyway.  Otherwise something
        -- like 'move; 3' would be accepted with type int.
        _ <- decomposeCmdTy (c2' ^. sType)

        -- Ctx.union is right-biased, so ctx1 `union` ctx2 means later
        -- definitions will shadow previous ones.  Include the binder
        -- (if any) as well, since binders are made available at the top
        -- level, just like definitions. e.g. if the user writes `r <- build {move}`,
        -- then they will be able to refer to r again later.
        let ctxX = maybe Ctx.empty ((`Ctx.singleton` Forall [] a) . lvVar) mx
        return $
          Module
            (Syntax' l (SBind mx c1' c2') (c2' ^. sType))
            (ctx1 `Ctx.union` ctxX `Ctx.union` ctx2)

  -- In all other cases, there can no longer be any definitions in the
  -- term, so delegate to 'infer'.
  _anyOtherTerm -> trivMod <$> infer s

-- | Infer the type of a term which does not contain definitions,
--   returning a type-annotated term.
infer :: Syntax -> Infer (Syntax' UType)
infer s@(Syntax l t) = (`catchError` addLocToTypeErr s) $ case t of
  TUnit -> return $ Syntax' l TUnit UTyUnit
  TConst c -> Syntax' l (TConst c) <$> (instantiate . toU $ inferConst c)
  TDir d -> return $ Syntax' l (TDir d) UTyDir
  TInt n -> return $ Syntax' l (TInt n) UTyInt
  TAntiInt x -> return $ Syntax' l (TAntiInt x) UTyInt
  TText x -> return $ Syntax' l (TText x) UTyText
  TAntiText x -> return $ Syntax' l (TAntiText x) UTyText
  TBool b -> return $ Syntax' l (TBool b) UTyBool
  TRobot r -> return $ Syntax' l (TRobot r) UTyActor
  -- We should never encounter a TRef since they do not show up in
  -- surface syntax, only as values while evaluating (*after*
  -- typechecking).
  TRef _ -> throwError $ CantInfer l t
  TRequireDevice d -> return $ Syntax' l (TRequireDevice d) (UTyCmd UTyUnit)
  TRequire n d -> return $ Syntax' l (TRequire n d) (UTyCmd UTyUnit)
  -- To infer the type of a pair, just infer both components.
  SPair t1 t2 -> do
    t1' <- infer t1
    t2' <- infer t2
    return $ Syntax' l (SPair t1' t2') (UTyProd (t1' ^. sType) (t2' ^. sType))

  -- if t : ty, then  {t} : {ty}.
  -- Note that in theory, if the @Maybe Var@ component of the @SDelay@
  -- is @Just@, we should typecheck the body under a context extended
  -- with a type binding for the variable, and ensure that the type of
  -- the variable is the same as the type inferred for the overall
  -- @SDelay@.  However, we rely on the invariant that such recursive
  -- @SDelay@ nodes are never generated from the surface syntax, only
  -- dynamically at runtime when evaluating recursive let or def expressions,
  -- so we don't have to worry about typechecking them here.
  SDelay d t1 -> do
    t1' <- infer t1
    return $ Syntax' l (SDelay d t1') (UTyDelay (t1' ^. sType))

  -- We need a special case for checking the argument to 'atomic'.
  -- 'atomic t' has the same type as 't', which must have a type of
  -- the form 'cmd a'.  't' must also be syntactically free of
  -- variables.

  TConst Atomic :$: at -> do
    argTy <- fresh
    at' <- check at (UTyCmd argTy)
    atomic' <- infer (Syntax l (TConst Atomic))
    -- It's important that we typecheck the subterm @at@ *before* we
    -- check that it is a valid argument to @atomic@: this way we can
    -- ensure that we have already inferred the types of any variables
    -- referenced.
    validAtomic at
    return $ Syntax' l (SApp atomic' at') (at' ^. sType)

  -- Just look up variables in the context.
  TVar x -> Syntax' l (TVar x) <$> lookup l x
  -- To infer the type of a lambda if the type of the argument is
  -- provided, just infer the body under an extended context and return
  -- the appropriate function type.
  SLam x (Just argTy) lt -> do
    let uargTy = toU argTy
    lt' <- withBinding (lvVar x) (Forall [] uargTy) $ infer lt
    return $ Syntax' l (SLam x (Just argTy) lt') (UTyFun uargTy (lt' ^. sType))

  -- If the type of the argument is not provided, create a fresh
  -- unification variable for it and proceed.
  SLam x Nothing lt -> do
    argTy <- fresh
    lt' <- withBinding (lvVar x) (Forall [] argTy) $ infer lt
    return $ Syntax' l (SLam x Nothing lt') (UTyFun argTy (lt' ^. sType))

  -- To infer the type of an application:
  SApp f x -> do
    -- Infer the type of the left-hand side and make sure it has a function type.
    f' <- infer f
    (ty1, ty2) <- decomposeFunTy (f' ^. sType)

    -- Then check that the argument has the right type.
    x' <- check x ty1 `catchError` addLocToTypeErr x
    return $ Syntax' l (SApp f' x') ty2

  -- We can infer the type of a let whether a type has been provided for
  -- the variable or not.
  SLet r x Nothing t1 t2 -> do
    xTy <- fresh
    t1' <- withBinding (lvVar x) (Forall [] xTy) $ infer t1
    let uty = t1' ^. sType
    _ <- xTy =:= uty
    upty <- generalize uty
    t2' <- withBinding (lvVar x) upty $ infer t2
    return $ Syntax' l (SLet r x Nothing t1' t2') (t2' ^. sType)
  SLet r x (Just pty) t1 t2 -> do
    let upty = toU pty
    -- If an explicit polytype has been provided, skolemize it and check
    -- definition and body under an extended context.
    uty <- skolemize upty
    (t1', t2') <- withBinding (lvVar x) upty $ do
      (,)
        <$> check t1 uty
        `catchError` addLocToTypeErr t1
        <*> infer t2
    -- Make sure no skolem variables have escaped.
    ask >>= mapM_ noSkolems
    return $ Syntax' l (SLet r x (Just pty) t1' t2') (t2' ^. sType)
  SDef {} -> throwError $ DefNotTopLevel l t
  SBind mx c1 c2 -> do
    c1' <- infer c1
    a <- decomposeCmdTy (c1' ^. sType)
    c2' <- maybe id ((`withBinding` Forall [] a) . lvVar) mx $ infer c2
    _ <- decomposeCmdTy (c2' ^. sType)
    return $ Syntax' l (SBind mx c1' c2') (c2' ^. sType)
<<<<<<< HEAD
  SRcd m -> do
    m' <- itraverse (\x -> infer . fromMaybe (STerm (TVar x))) m
    return $ Syntax' l (SRcd (Just <$> m')) (UTyRcd (fmap (^. sType) m'))
  SProj t1 x -> do
    t1' <- infer t1
    case t1' ^. sType of
      UTyRcd m -> case M.lookup x m of
        Just xTy -> return $ Syntax' l (SProj t1' x) xTy
        Nothing -> throwError $ UnknownProj l x (SProj t1 x)
      _ -> throwError $ CantInferProj l (SProj t1 x)
=======
  SAnnotate c pty -> do
    let upty = toU pty
    -- Typecheck against skolemized polytype.
    uty <- skolemize upty
    _ <- check c uty `catchError` addLocToTypeErr c
    -- Make sure no skolem variables have escaped.
    ask >>= mapM_ noSkolems
    -- If check against skolemized polytype is successful,
    -- instantiate polytype with unification variables.
    -- Free variables should be able to unify with anything in
    -- following inference steps.
    iuty <- instantiate upty
    c'' <- check c iuty `catchError` addLocToTypeErr c
    return $ Syntax' l (SAnnotate c'' pty) (c'' ^. sType)
>>>>>>> bde44b4a
 where
  noSkolems :: UPolytype -> Infer ()
  noSkolems (Forall xs upty) = do
    upty' <- applyBindings upty
    let tyvs =
          ucata
            (const S.empty)
            (\case TyVarF v -> S.singleton v; f -> fold f)
            upty'
        ftyvs = tyvs `S.difference` S.fromList xs
    unless (S.null ftyvs) $
      throwError $
        EscapedSkolem l (head (S.toList ftyvs))

addLocToTypeErr :: Syntax' ty -> TypeErr -> Infer a
addLocToTypeErr s te = case te of
  Mismatch NoLoc a b -> throwError $ Mismatch (s ^. sLoc) a b
  _ -> throwError te

-- | Decompose a type that is supposed to be a command type.
decomposeCmdTy :: UType -> Infer UType
decomposeCmdTy (UTyCmd a) = return a
decomposeCmdTy ty = do
  a <- fresh
  _ <- ty =:= UTyCmd a
  return a

-- | Decompose a type that is supposed to be a function type.
decomposeFunTy :: UType -> Infer (UType, UType)
decomposeFunTy (UTyFun ty1 ty2) = return (ty1, ty2)
decomposeFunTy ty = do
  ty1 <- fresh
  ty2 <- fresh
  _ <- ty =:= UTyFun ty1 ty2
  return (ty1, ty2)

-- | Decompose a type that is supposed to be a product type.
decomposeProdTy :: UType -> Infer (UType, UType)
decomposeProdTy (UTyProd ty1 ty2) = return (ty1, ty2)
decomposeProdTy ty = do
  ty1 <- fresh
  ty2 <- fresh
  _ <- ty =:= UTyProd ty1 ty2
  return (ty1, ty2)

-- | Infer the type of a constant.
inferConst :: Const -> Polytype
inferConst c = case c of
  Wait -> [tyQ| int -> cmd unit |]
  Noop -> [tyQ| cmd unit |]
  Selfdestruct -> [tyQ| cmd unit |]
  Move -> [tyQ| cmd unit |]
  Turn -> [tyQ| dir -> cmd unit |]
  Grab -> [tyQ| cmd text |]
  Harvest -> [tyQ| cmd text |]
  Place -> [tyQ| text -> cmd unit |]
  Give -> [tyQ| actor -> text -> cmd unit |]
  Equip -> [tyQ| text -> cmd unit |]
  Unequip -> [tyQ| text -> cmd unit |]
  Make -> [tyQ| text -> cmd unit |]
  Has -> [tyQ| text -> cmd bool |]
  Equipped -> [tyQ| text -> cmd bool |]
  Count -> [tyQ| text -> cmd int |]
  Reprogram -> [tyQ| actor -> {cmd a} -> cmd unit |]
  Build -> [tyQ| {cmd a} -> cmd actor |]
  Drill -> [tyQ| dir -> cmd (unit + text) |]
  Salvage -> [tyQ| cmd unit |]
  Say -> [tyQ| text -> cmd unit |]
  Listen -> [tyQ| cmd text |]
  Log -> [tyQ| text -> cmd unit |]
  View -> [tyQ| actor -> cmd unit |]
  Appear -> [tyQ| text -> cmd unit |]
  Create -> [tyQ| text -> cmd unit |]
  Time -> [tyQ| cmd int |]
  Whereami -> [tyQ| cmd (int * int) |]
  Detect -> [tyQ| text -> ((int * int) * (int * int)) -> cmd (unit + (int * int)) |]
  Heading -> [tyQ| cmd dir |]
  Blocked -> [tyQ| cmd bool |]
  Scan -> [tyQ| dir -> cmd (unit + text) |]
  Upload -> [tyQ| actor -> cmd unit |]
  Ishere -> [tyQ| text -> cmd bool |]
  Isempty -> [tyQ| cmd bool |]
  Self -> [tyQ| actor |]
  Parent -> [tyQ| actor |]
  Base -> [tyQ| actor |]
  Meet -> [tyQ| cmd (unit + actor) |]
  MeetAll -> [tyQ| (b -> actor -> cmd b) -> b -> cmd b |]
  Whoami -> [tyQ| cmd text |]
  Setname -> [tyQ| text -> cmd unit |]
  Random -> [tyQ| int -> cmd int |]
  Run -> [tyQ| text -> cmd unit |]
  If -> [tyQ| bool -> {a} -> {a} -> a |]
  Inl -> [tyQ| a -> a + b |]
  Inr -> [tyQ| b -> a + b |]
  Case -> [tyQ|a + b -> (a -> c) -> (b -> c) -> c |]
  Fst -> [tyQ| a * b -> a |]
  Snd -> [tyQ| a * b -> b |]
  Force -> [tyQ| {a} -> a |]
  Return -> [tyQ| a -> cmd a |]
  Try -> [tyQ| {cmd a} -> {cmd a} -> cmd a |]
  Undefined -> [tyQ| a |]
  Fail -> [tyQ| text -> a |]
  Not -> [tyQ| bool -> bool |]
  Neg -> [tyQ| int -> int |]
  Eq -> cmpBinT
  Neq -> cmpBinT
  Lt -> cmpBinT
  Gt -> cmpBinT
  Leq -> cmpBinT
  Geq -> cmpBinT
  And -> [tyQ| bool -> bool -> bool|]
  Or -> [tyQ| bool -> bool -> bool|]
  Add -> arithBinT
  Sub -> arithBinT
  Mul -> arithBinT
  Div -> arithBinT
  Exp -> arithBinT
  Format -> [tyQ| a -> text |]
  Concat -> [tyQ| text -> text -> text |]
  Chars -> [tyQ| text -> int |]
  Split -> [tyQ| int -> text -> (text * text) |]
  CharAt -> [tyQ| int -> text -> int |]
  ToChar -> [tyQ| int -> text |]
  AppF -> [tyQ| (a -> b) -> a -> b |]
  Swap -> [tyQ| text -> cmd text |]
  Atomic -> [tyQ| cmd a -> cmd a |]
  Teleport -> [tyQ| actor -> (int * int) -> cmd unit |]
  As -> [tyQ| actor -> {cmd a} -> cmd a |]
  RobotNamed -> [tyQ| text -> cmd actor |]
  RobotNumbered -> [tyQ| int -> cmd actor |]
  Knows -> [tyQ| text -> cmd bool |]
 where
  cmpBinT = [tyQ| a -> a -> bool |]
  arithBinT = [tyQ| int -> int -> int |]

-- | @check t ty@ checks that @t@ has type @ty@, returning a
--   type-annotated AST if so.
check :: Syntax -> UType -> Infer (Syntax' UType)
check s@(Syntax l t) ty = (`catchError` addLocToTypeErr s) $ case t of
  SPair s1 s2 -> do
    (ty1, ty2) <- decomposeProdTy ty
    s1' <- check s1 ty1
    s2' <- check s2 ty2
    return $ Syntax' l (SPair s1' s2') (UTyProd ty1 ty2)
  SLam x xTy body -> do
    (argTy, resTy) <- decomposeFunTy ty
    _ <- maybe (return argTy) (=:= argTy) (toU xTy)
    body' <- withBinding (lvVar x) (Forall [] argTy) $ check body resTy
    return $ Syntax' l (SLam x xTy body') (UTyFun argTy resTy)
  _ -> do
    Syntax' l' t' ty' <- infer s
    theTy <- ty =:= ty'
    return $ Syntax' l' t' theTy

-- | Ensure a term is a valid argument to @atomic@.  Valid arguments
--   may not contain @def@, @let@, or lambda. Any variables which are
--   referenced must have a primitive, first-order type such as
--   @text@ or @int@ (in particular, no functions, @cmd@, or
--   @delay@).  We simply assume that any locally bound variables are
--   OK without checking their type: the only way to bind a variable
--   locally is with a binder of the form @x <- c1; c2@, where @c1@ is
--   some primitive command (since we can't refer to external
--   variables of type @cmd a@).  If we wanted to do something more
--   sophisticated with locally bound variables we would have to
--   inline this analysis into typechecking proper, instead of having
--   it be a separate, out-of-band check.
--
--   The goal is to ensure that any argument to @atomic@ is guaranteed
--   to evaluate and execute in some small, finite amount of time, so
--   that it's impossible to write a term which runs atomically for an
--   indefinite amount of time and freezes the rest of the game.  Of
--   course, nothing prevents one from writing a large amount of code
--   inside an @atomic@ block; but we want the execution time to be
--   linear in the size of the code.
--
--   We also ensure that the atomic block takes at most one tick,
--   i.e. contains at most one tangible command. For example, @atomic
--   (move; move)@ is invalid, since that would allow robots to move
--   twice as fast as usual by doing both actions in one tick.
validAtomic :: Syntax -> Infer ()
validAtomic s@(Syntax l t) = do
  n <- analyzeAtomic S.empty s
  when (n > 1) $ throwError (InvalidAtomic l (TooManyTicks n) t)

-- | Analyze an argument to @atomic@: ensure it contains no nested
--   atomic blocks and no references to external variables, and count
--   how many tangible commands it will execute.
analyzeAtomic :: Set Var -> Syntax -> Infer Int
analyzeAtomic locals (Syntax l t) = case t of
  -- Literals, primitives, etc. that are fine and don't require a tick
  -- to evaluate
  TUnit {} -> return 0
  TDir {} -> return 0
  TInt {} -> return 0
  TAntiInt {} -> return 0
  TText {} -> return 0
  TAntiText {} -> return 0
  TBool {} -> return 0
  TRobot {} -> return 0
  TRequireDevice {} -> return 0
  TRequire {} -> return 0
  -- Constants.
  TConst c
    -- Nested 'atomic' is not allowed.
    | c == Atomic -> throwError $ InvalidAtomic l NestedAtomic t
    -- We cannot allow long commands (commands that may require more
    -- than one tick to execute) since that could freeze the game.
    | isLong c -> throwError $ InvalidAtomic l LongConst t
    -- Otherwise, return 1 or 0 depending on whether the command is
    -- tangible.
    | otherwise -> return $ if isTangible c then 1 else 0
  -- Special case for if: number of tangible commands is the *max* of
  -- the branches instead of the sum, since exactly one of them will be
  -- executed.
  TConst If :$: tst :$: thn :$: els ->
    (+) <$> analyzeAtomic locals tst <*> (max <$> analyzeAtomic locals thn <*> analyzeAtomic locals els)
  -- Pairs, application, and delay are simple: just recurse and sum the results.
  SPair s1 s2 -> (+) <$> analyzeAtomic locals s1 <*> analyzeAtomic locals s2
  SApp s1 s2 -> (+) <$> analyzeAtomic locals s1 <*> analyzeAtomic locals s2
  SDelay _ s1 -> analyzeAtomic locals s1
  -- Bind is similarly simple except that we have to keep track of a local variable
  -- bound in the RHS.
  SBind mx s1 s2 -> (+) <$> analyzeAtomic locals s1 <*> analyzeAtomic (maybe id (S.insert . lvVar) mx locals) s2
  SRcd m -> sum <$> mapM analyzeField (M.assocs m)
   where
    analyzeField :: (Var, Maybe Syntax) -> Infer Int
    analyzeField (x, Nothing) = analyzeAtomic locals (STerm (TVar x))
    analyzeField (_, Just s) = analyzeAtomic locals s
  SProj {} -> return 0
  -- Variables are allowed if bound locally, or if they have a simple type.
  TVar x
    | x `S.member` locals -> return 0
    | otherwise -> do
        mxTy <- asks $ Ctx.lookup x
        case mxTy of
          -- If the variable is undefined, return 0 to indicate the
          -- atomic block is valid, because we'd rather have the error
          -- caught by the real name+type checking.
          Nothing -> return 0
          Just xTy -> do
            -- Use applyBindings to make sure that we apply as much
            -- information as unification has learned at this point.  In
            -- theory, continuing to typecheck other terms elsewhere in
            -- the program could give us further information about xTy,
            -- so we might have incomplete information at this point.
            -- However, since variables referenced in an atomic block
            -- must necessarily have simple types, it's unlikely this
            -- will really make a difference.  The alternative, more
            -- "correct" way to do this would be to simply emit some
            -- constraints at this point saying that xTy must be a
            -- simple type, and check later that the constraint holds,
            -- after performing complete type inference.  However, since
            -- the current approach is much simpler, we'll stick with
            -- this until such time as we have concrete examples showing
            -- that the more correct, complex way is necessary.
            xTy' <- applyBindings xTy
            if isSimpleUPolytype xTy'
              then return 0
              else throwError (InvalidAtomic l (NonSimpleVarType x xTy') t)
  -- No lambda, `let` or `def` allowed!
  SLam {} -> throwError (InvalidAtomic l AtomicDupingThing t)
  SLet {} -> throwError (InvalidAtomic l AtomicDupingThing t)
  SDef {} -> throwError (InvalidAtomic l AtomicDupingThing t)
  -- We should never encounter a TRef since they do not show up in
  -- surface syntax, only as values while evaluating (*after*
  -- typechecking).
  TRef {} -> throwError (CantInfer l t)
  -- An explicit type annotation doesn't change atomicity
  SAnnotate s _ -> analyzeAtomic locals s

-- | A simple polytype is a simple type with no quantifiers.
isSimpleUPolytype :: UPolytype -> Bool
isSimpleUPolytype (Forall [] ty) = isSimpleUType ty
isSimpleUPolytype _ = False

-- | A simple type is a sum or product of base types.
isSimpleUType :: UType -> Bool
isSimpleUType = \case
  UTyBase {} -> True
  UTyVar {} -> False
  UTySum ty1 ty2 -> isSimpleUType ty1 && isSimpleUType ty2
  UTyProd ty1 ty2 -> isSimpleUType ty1 && isSimpleUType ty2
  UTyFun {} -> False
  UTyCmd {} -> False
  UTyDelay {} -> False
  -- Make the pattern-match coverage checker happy
  UVar {} -> False
  UTerm {} -> False<|MERGE_RESOLUTION|>--- conflicted
+++ resolved
@@ -460,7 +460,6 @@
     c2' <- maybe id ((`withBinding` Forall [] a) . lvVar) mx $ infer c2
     _ <- decomposeCmdTy (c2' ^. sType)
     return $ Syntax' l (SBind mx c1' c2') (c2' ^. sType)
-<<<<<<< HEAD
   SRcd m -> do
     m' <- itraverse (\x -> infer . fromMaybe (STerm (TVar x))) m
     return $ Syntax' l (SRcd (Just <$> m')) (UTyRcd (fmap (^. sType) m'))
@@ -471,7 +470,6 @@
         Just xTy -> return $ Syntax' l (SProj t1' x) xTy
         Nothing -> throwError $ UnknownProj l x (SProj t1 x)
       _ -> throwError $ CantInferProj l (SProj t1 x)
-=======
   SAnnotate c pty -> do
     let upty = toU pty
     -- Typecheck against skolemized polytype.
@@ -486,7 +484,6 @@
     iuty <- instantiate upty
     c'' <- check c iuty `catchError` addLocToTypeErr c
     return $ Syntax' l (SAnnotate c'' pty) (c'' ^. sType)
->>>>>>> bde44b4a
  where
   noSkolems :: UPolytype -> Infer ()
   noSkolems (Forall xs upty) = do
