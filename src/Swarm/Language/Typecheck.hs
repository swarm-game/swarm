--- conflicted
+++ resolved
@@ -425,14 +425,9 @@
   Give -> [tyQ| string -> string -> cmd () |]
   Install -> [tyQ| string -> string -> cmd () |]
   Make -> [tyQ| string -> cmd () |]
-<<<<<<< HEAD
   Reprogram -> [tyQ| string -> cmd a -> cmd () |]
   Build -> [tyQ| string -> cmd a -> cmd string |]
-=======
-  Reprogram -> [tyQ| forall a. string -> cmd a -> cmd () |]
   Drill -> [tyQ| dir -> cmd () |]
-  Build -> [tyQ| forall a. string -> cmd a -> cmd string |]
->>>>>>> db46f60c
   Salvage -> [tyQ| cmd () |]
   Say -> [tyQ| string -> cmd () |]
   Log -> [tyQ| string -> cmd () |]
