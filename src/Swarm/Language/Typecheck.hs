--- conflicted
+++ resolved
@@ -1,11 +1,7 @@
 {-# LANGUAGE InstanceSigs #-}
 {-# LANGUAGE OverloadedStrings #-}
 {-# LANGUAGE QuasiQuotes #-}
-<<<<<<< HEAD
-{-# LANGUAGE TypeApplications #-}
-=======
 {-# LANGUAGE ViewPatterns #-}
->>>>>>> f2fa93e3
 {-# OPTIONS_GHC -fno-warn-orphans #-}
 
 -- For 'Ord IntVar' instance
@@ -294,28 +290,20 @@
   -- variable for the body, infer the body under an extended context,
   -- and unify the two.  Then generalize the type and return an
   -- appropriate context.
-<<<<<<< HEAD
   SDef r x Nothing t1 -> do
-=======
-  SDef _ (lvVar -> x) Nothing t1 -> do
->>>>>>> f2fa93e3
     xTy <- fresh
-    t1' <- withBinding x (Forall [] xTy) $ infer t1
+    t1' <- withBinding (lvVar x) (Forall [] xTy) $ infer t1
     _ <- xTy =:= t1' ^. sType
     pty <- generalize (t1' ^. sType)
-    return $ Module (Syntax' l (SDef r x Nothing t1') (UTyCmd UTyUnit)) (singleton x pty)
+    return $ Module (Syntax' l (SDef r x Nothing t1') (UTyCmd UTyUnit)) (singleton (lvVar x) pty)
 
   -- If a (poly)type signature has been provided, skolemize it and
   -- check the definition.
-<<<<<<< HEAD
   SDef r x (Just pty) t1 -> do
-=======
-  SDef _ (lvVar -> x) (Just pty) t1 -> do
->>>>>>> f2fa93e3
     let upty = toU pty
     uty <- skolemize upty
-    t1' <- withBinding x upty $ check t1 uty
-    return $ Module (Syntax' l (SDef r x (Just pty) t1') (UTyCmd UTyUnit)) (singleton x upty)
+    t1' <- withBinding (lvVar x) upty $ check t1 uty
+    return $ Module (Syntax' l (SDef r x (Just pty) t1') (UTyCmd UTyUnit)) (singleton (lvVar x) upty)
 
   -- To handle a 'TBind', infer the types of both sides, combining the
   -- returned modules appropriately.  Have to be careful to use the
@@ -333,13 +321,8 @@
     -- case the bound x should shadow the defined one; hence, we apply
     -- that binding /after/ (i.e. /within/) the application of @ctx1@.
     withBindings ctx1 $
-<<<<<<< HEAD
-      maybe id (`withBinding` Forall [] a) mx $ do
+      maybe id ((`withBinding` Forall [] a) . lvVar) mx $ do
         Module c2' ctx2 <- inferModule c2
-=======
-      maybe id ((`withBinding` Forall [] a) . lvVar) mx $ do
-        Module cmdb ctx2 <- inferModule c2
->>>>>>> f2fa93e3
 
         -- We don't actually need the result type since we're just
         -- going to return the entire type, but it's important to
@@ -352,16 +335,11 @@
         -- (if any) as well, since binders are made available at the top
         -- level, just like definitions. e.g. if the user writes `r <- build {move}`,
         -- then they will be able to refer to r again later.
-<<<<<<< HEAD
-        let ctxX = maybe Ctx.empty (`Ctx.singleton` Forall [] a) mx
+        let ctxX = maybe Ctx.empty ((`Ctx.singleton` Forall [] a) . lvVar) mx
         return $
           Module
             (Syntax' l (SBind mx c1' c2') (c2' ^. sType))
             (ctx1 `Ctx.union` ctxX `Ctx.union` ctx2)
-=======
-        let ctxX = maybe Ctx.empty ((`Ctx.singleton` Forall [] a) . lvVar) mx
-        return $ Module cmdb (ctx1 `Ctx.union` ctxX `Ctx.union` ctx2)
->>>>>>> f2fa93e3
 
   -- In all other cases, there can no longer be any definitions in the
   -- term, so delegate to 'infer'.
@@ -426,16 +404,16 @@
   -- To infer the type of a lambda if the type of the argument is
   -- provided, just infer the body under an extended context and return
   -- the appropriate function type.
-  SLam (lvVar -> x) (Just argTy) lt -> do
+  SLam x (Just argTy) lt -> do
     let uargTy = toU argTy
-    lt' <- withBinding x (Forall [] uargTy) $ infer lt
+    lt' <- withBinding (lvVar x) (Forall [] uargTy) $ infer lt
     return $ Syntax' l (SLam x (Just argTy) lt') (UTyFun uargTy (lt' ^. sType))
 
   -- If the type of the argument is not provided, create a fresh
   -- unification variable for it and proceed.
-  SLam (lvVar -> x) Nothing lt -> do
+  SLam x Nothing lt -> do
     argTy <- fresh
-    lt' <- withBinding x (Forall [] argTy) $ infer lt
+    lt' <- withBinding (lvVar x) (Forall [] argTy) $ infer lt
     return $ Syntax' l (SLam x Nothing lt') (UTyFun argTy (lt' ^. sType))
 
   -- To infer the type of an application:
@@ -450,29 +428,20 @@
 
   -- We can infer the type of a let whether a type has been provided for
   -- the variable or not.
-<<<<<<< HEAD
   SLet r x Nothing t1 t2 -> do
-=======
-  SLet _ (lvVar -> x) Nothing t1 t2 -> do
->>>>>>> f2fa93e3
     xTy <- fresh
-    t1' <- withBinding x (Forall [] xTy) $ infer t1
+    t1' <- withBinding (lvVar x) (Forall [] xTy) $ infer t1
     let uty = t1' ^. sType
     _ <- xTy =:= uty
     upty <- generalize uty
-<<<<<<< HEAD
-    t2' <- withBinding x upty $ infer t2
+    t2' <- withBinding (lvVar x) upty $ infer t2
     return $ Syntax' l (SLet r x Nothing t1' t2') (t2' ^. sType)
   SLet r x (Just pty) t1 t2 -> do
-=======
-    withBinding x upty $ infer t2
-  SLet _ (lvVar -> x) (Just pty) t1 t2 -> do
->>>>>>> f2fa93e3
     let upty = toU pty
     -- If an explicit polytype has been provided, skolemize it and check
     -- definition and body under an extended context.
     uty <- skolemize upty
-    (t1', t2') <- withBinding x upty $ do
+    (t1', t2') <- withBinding (lvVar x) upty $ do
       (,)
         <$> check t1 uty
         `catchError` addLocToTypeErr t1
@@ -482,19 +451,11 @@
     return $ Syntax' l (SLet r x (Just pty) t1' t2') (t2' ^. sType)
   SDef {} -> throwError $ DefNotTopLevel l t
   SBind mx c1 c2 -> do
-<<<<<<< HEAD
     c1' <- infer c1
     a <- decomposeCmdTy (c1' ^. sType)
-    c2' <- maybe id (`withBinding` Forall [] a) mx $ infer c2
+    c2' <- maybe id ((`withBinding` Forall [] a) . lvVar) mx $ infer c2
     _ <- decomposeCmdTy (c2' ^. sType)
     return $ Syntax' l (SBind mx c1' c2') (c2' ^. sType)
-=======
-    ty1 <- infer c1
-    a <- decomposeCmdTy ty1
-    ty2 <- maybe id ((`withBinding` Forall [] a) . lvVar) mx $ infer c2
-    _ <- decomposeCmdTy ty2
-    return ty2
->>>>>>> f2fa93e3
  where
   noSkolems :: UPolytype -> Infer ()
   noSkolems (Forall xs upty) = do
