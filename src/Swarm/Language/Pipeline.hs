--- conflicted
+++ resolved
@@ -35,17 +35,6 @@
 import Witch
 
 -- | A record containing the results of the language processing
-<<<<<<< HEAD
---   pipeline.  Put a 'Term' in, and get one of these out.
-data ProcessedTerm
-  = ProcessedTerm
-      -- | The elaborated + type-annotated term, plus types of any embedded definitions
-      TModule
-      -- | Requirements of the term
-      Requirements
-      -- | Capability context for any definitions embedded in the term
-      ReqCtx
-=======
 --   pipeline.  Put a 'Term' in, and get one of these out.  A
 --   'ProcessedTerm' contains:
 --
@@ -57,7 +46,6 @@
 --   * The requirements context for any definitions embedded in the
 --     term ('ReqCtx')
 data ProcessedTerm = ProcessedTerm TModule Requirements ReqCtx
->>>>>>> cfb1e926
   deriving (Data, Show, Eq, Generic)
 
 processTermEither :: Text -> Either String ProcessedTerm
