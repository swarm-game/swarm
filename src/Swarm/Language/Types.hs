--- conflicted
+++ resolved
@@ -131,13 +131,10 @@
   | -- | Commands, with return type.  Note that
     --   commands form a monad.
     TyCmdF t
-<<<<<<< HEAD
   | -- | Type of delayed computations.
     TyDelayF t
-=======
   | -- | Sum type.
     TySumF t t
->>>>>>> 4f33b226
   | -- | Product type.
     TyProdF t t
   | -- | Function type.
