-- |
-- Module      :  Swarm.Language.Capability
-- Copyright   :  Brent Yorgey
-- Maintainer  :  byorgey@gmail.com
--
-- SPDX-License-Identifier: BSD-3-Clause
--
-- Capabilities needed to evaluate and execute programs.  Language
-- constructs or commands require certain capabilities, and in turn
-- capabilities are provided by various devices.  A robot must have an
-- appropriate device installed in order to make use of each language
-- construct or command.
module Swarm.Language.Capability (
  Capability (..),
  capabilityName,
  constCaps,
) where

import Data.Char (toLower)
import Data.Hashable (Hashable)
import Data.Text (Text)
import Data.Text qualified as T
import Text.Read (readMaybe)
import Witch (from)
import Prelude hiding (lookup)

import Data.Data (Data)
import Data.Yaml
import GHC.Generics (Generic)

<<<<<<< HEAD
import Swarm.Language.Syntax (Const (..))
=======
import Data.Bifunctor (first)
import Swarm.Language.Context
import Swarm.Language.Syntax
>>>>>>> 754ff5d5

-- | Various capabilities which robots can have.
data Capability
  = -- | Be powered, i.e. execute anything at all
    CPower
  | -- | Execute the 'Move' command
    CMove
  | -- | Execute the 'Turn' command
    --
    -- NOTE: using cardinal directions is separate 'COrient' capability
    CTurn
  | -- | Execute the 'Selfdestruct' command
    CSelfdestruct
  | -- | Execute the 'Grab' command
    CGrab
  | -- | Execute the 'Harvest' command
    CHarvest
  | -- | Execute the 'Place' command
    CPlace
  | -- | Execute the 'Give' command
    CGive
  | -- | Execute the 'Install' command
    CInstall
  | -- | Execute the 'Make' command
    CMake
  | -- | Execute the 'Count' command
    CCount
  | -- | Execute the 'Build' command
    CBuild
  | -- | Execute the 'Salvage' command
    CSalvage
  | -- | Execute the 'Drill' command
    CDrill
  | -- | Execute the 'Whereami' command
    CSenseloc
  | -- | Execute the 'Blocked' command
    CSensefront
  | -- | Execute the 'Ishere' command
    CSensehere
  | -- | Execute the 'Scan' command
    CScan
  | -- | Execute the 'Random' command
    CRandom
  | -- | Execute the 'Appear' command
    CAppear
  | -- | Execute the 'Create' command
    CCreate
  | -- | Execute the 'Log' command
    CLog
  | -- | Don't drown in liquid
    CFloat
  | -- | Evaluate conditional expressions
    CCond
  | -- | Evaluate comparison operations
    CCompare
  | -- | Use cardinal direction constants.
    COrient
  | -- | Evaluate arithmetic operations
    CArith
  | -- | Store and look up definitions in an environment
    CEnv
  | -- | Interpret lambda abstractions
    CLambda
  | -- | Enable recursive definitions
    CRecursion
  | -- | Execute the 'Reprogram' command
    CReprogram
  | -- | Capability to introspect and see its own name
    CWhoami
  | -- | Capability to set its own name
    CSetname
  | -- | Capability to move unrestricted to any place
    CTeleport
  | -- | God-like capabilities.  For e.g. commands intended only for
    --   checking challenge mode win conditions, and not for use by
    --   players.
    CGod
  deriving (Eq, Ord, Show, Read, Enum, Bounded, Generic, Hashable, Data)

capabilityName :: Capability -> Text
capabilityName = from @String . map toLower . drop 1 . show

instance ToJSON Capability where
  toJSON = String . capabilityName

instance FromJSON Capability where
  parseJSON = withText "Capability" tryRead
   where
    tryRead :: Text -> Parser Capability
    tryRead t = case readMaybe . from . T.cons 'C' . T.toTitle $ t of
      Just c -> return c
      Nothing -> fail $ "Unknown capability " ++ from t

<<<<<<< HEAD
=======
-- | A capability context records the capabilities required by the
--   definitions bound to variables.
type CapCtx = Ctx (Set Capability)

-- | Analyze a program to see what capabilities may be needed to
--   execute it. Also return a capability context mapping from any
--   variables declared via 'TDef' to the capabilities needed by
--   their definitions.
--
--   Note that this is necessarily a conservative analysis, especially
--   if the program contains conditional expressions.  Some
--   capabilities may end up not being actually needed if certain
--   commands end up not being executed.  However, the analysis should
--   be safe in the sense that a robot with the indicated capabilities
--   will always be able to run the given program.
requiredCaps :: CapCtx -> Term -> (Set Capability, CapCtx)
requiredCaps ctx tm = first (S.insert CPower) $ case tm of
  -- First, at the top level, we have to keep track of the
  -- capabilities needed by variables bound with the 'TDef' command.

  -- To make a definition requires the env capability.  Note that the
  -- act of MAKING the definition does not require the capabilities of
  -- the body of the definition (including the possibility of the
  -- recursion capability, if the definition is recursive).  However,
  -- we also return a map which associates the defined name to the
  -- capabilities it requires.
  TDef r x _ t ->
    let bodyCaps = (if r then S.insert CRecursion else id) (requiredCaps' ctx t)
     in (S.singleton CEnv, singleton x bodyCaps)
  TBind _ t1 t2 ->
    -- First, see what capabilities are required to execute the
    -- first command.  It may also define some names, so we get a
    -- map of those names to their required capabilities.
    let (caps1, ctx1) = requiredCaps ctx t1

        -- Now see what capabilities are required for the second
        -- command; use an extended context since it may refer to
        -- things defined in the first command.
        ctx' = ctx `union` ctx1
        (caps2, ctx2) = requiredCaps ctx' t2
     in -- Finally return the union of everything.
        (caps1 `S.union` caps2, ctx' `union` ctx2)
  -- Any other term can't bind variables with 'TDef', so we no longer
  -- need to worry about tracking a returned context.
  _ -> (requiredCaps' ctx tm, empty)

-- | Infer the capabilities required to execute/evaluate a term in a
--   given context, where the term is guaranteed not to contain any
--   'TDef'.
--
--   For function application and let-expressions, we assume that the
--   argument (respectively let-bound expression) is used at least
--   once in the body.  Doing otherwise would require a much more
--   fine-grained analysis where we differentiate between the
--   capabilities needed to *evaluate* versus *execute* any expression
--   (since e.g. an unused let-binding would still incur the
--   capabilities to *evaluate* it), which does not seem worth it at
--   all.
requiredCaps' :: CapCtx -> Term -> Set Capability
requiredCaps' = go
 where
  go ctx tm = case tm of
    -- Some primitive literals that don't require any special
    -- capability.
    TUnit -> S.empty
    TDir d -> if isCardinal d then S.singleton COrient else S.empty
    TInt _ -> S.empty
    TAntiInt _ -> S.empty
    TString _ -> S.empty
    TAntiString _ -> S.empty
    TBool _ -> S.empty
    -- Look up the capabilities required by a function/command
    -- constants using 'constCaps'.
    TConst c -> maybe S.empty S.singleton (constCaps c)
    -- Note that a variable might not show up in the context, and
    -- that's OK.  In particular, only variables bound by 'TDef' go
    -- in the context; variables bound by a lambda or let will not
    -- be there.
    TVar x -> fromMaybe S.empty (lookup x ctx)
    -- A lambda expression requires the 'CLambda' capability, and
    -- also all the capabilities of the body.  We assume that the
    -- lambda will eventually get applied, at which point it will
    -- indeed require the body's capabilities (this is unnecessarily
    -- conservative if the lambda is never applied, but such a
    -- program could easily be rewritten without the unused
    -- lambda). We also don't do anything with the argument: we
    -- assume that it is used at least once within the body, and the
    -- capabilities required by any argument will be picked up at
    -- the application site.  Again, this is overly conservative in
    -- the case that the argument is unused, but in that case the
    -- unused argument could be removed.
    --
    -- Note, however, that we do need to *delete* the argument from
    -- the context, in case the context already contains a definition
    -- with the same name: inside the lambda that definition will be
    -- shadowed, so we do not want the name to be associated to any
    -- capabilities.
    TLam x _ t -> S.insert CLambda $ go (delete x ctx) t
    -- An application simply requires the union of the capabilities
    -- from the left- and right-hand sides.  This assumes that the
    -- argument will be used at least once by the function.
    TApp t1 t2 -> go ctx t1 `S.union` go ctx t2
    -- Similarly, for a let, we assume that the let-bound expression
    -- will be used at least once in the body. We delete the let-bound
    -- name from the context when recursing for the same reason as
    -- lambda.
    TLet r x _ t1 t2 ->
      (if r then S.insert CRecursion else id) $
        S.insert CEnv $ go (delete x ctx) t1 `S.union` go (delete x ctx) t2
    -- We also delete the name in a TBind, if any, while recursing on
    -- the RHS.
    TBind mx t1 t2 -> go ctx t1 `S.union` go (maybe id delete mx ctx) t2
    -- Everything else is straightforward.
    TPair t1 t2 -> go ctx t1 `S.union` go ctx t2
    TDelay _ t -> go ctx t
    -- This case should never happen if the term has been
    -- typechecked; Def commands are only allowed at the top level,
    -- so simply returning S.empty is safe.
    TDef {} -> S.empty

>>>>>>> 754ff5d5
-- | Capabilities needed to evaluate or execute a constant.
constCaps :: Const -> Maybe Capability
constCaps = \case
  -- Some built-in constants that don't require any special capability.
  Wait -> Nothing
  Noop -> Nothing
  AppF -> Nothing
  Force -> Nothing
  Return -> Nothing
  Parent -> Nothing
  Base -> Nothing
  Setname -> Nothing
  Undefined -> Nothing
  Fail -> Nothing
  -- Some straightforward ones.
  Log -> Just CLog
  Selfdestruct -> Just CSelfdestruct
  Move -> Just CMove
  Turn -> Just CTurn
  Grab -> Just CGrab
  Harvest -> Just CHarvest
  Place -> Just CPlace
  Give -> Just CGive
  Install -> Just CInstall
  Make -> Just CMake
  Has -> Nothing
  Count -> Just CCount
  If -> Just CCond
  Blocked -> Just CSensefront
  Scan -> Just CScan
  Ishere -> Just CSensehere
  Upload -> Just CScan
  Build -> Just CBuild
  Salvage -> Just CSalvage
  Reprogram -> Just CReprogram
  Drill -> Just CDrill
  Neg -> Just CArith
  Add -> Just CArith
  Sub -> Just CArith
  Mul -> Just CArith
  Div -> Just CArith
  Exp -> Just CArith
  Whoami -> Just CWhoami
  Self -> Just CWhoami
  -- Some God-like abilities.
  As -> Just CGod
  RobotNamed -> Just CGod
  RobotNumbered -> Just CGod
  Create -> Just CGod
  -- String operations, which for now are enabled by CLog
  Format -> Just CLog
  Concat -> Just CLog
  -- Some additional straightforward ones, which however currently
  -- cannot be used in classic mode since there is no craftable item
  -- which conveys their capability.
  Teleport -> Just CTeleport -- Some space-time machine like Tardis?
  Appear -> Just CAppear -- paint?
  Whereami -> Just CSenseloc -- GPS?
  Random -> Just CRandom -- randomness device (with bitcoins)?

  -- comparator?
  Eq -> Just CCompare
  Neq -> Just CCompare
  Lt -> Just CCompare
  Gt -> Just CCompare
  Leq -> Just CCompare
  Geq -> Just CCompare
  And -> Nothing
  Or -> Nothing
  -- Some more constants which *ought* to have their own capability but
  -- currently don't.
  Say -> Nothing
  View -> Nothing -- XXX this should also require something.
  Run -> Nothing -- XXX this should also require a capability
  -- which the base starts out with.
  Not -> Nothing -- XXX some kind of boolean logic cap?
  Inl -> Nothing -- XXX should require cap for sums
  Inr -> Nothing
  Case -> Nothing
  Fst -> Nothing -- XXX should require cap for pairs
  Snd -> Nothing
  Try -> Nothing -- XXX these definitely need to require something.
  Knows -> Nothing<|MERGE_RESOLUTION|>--- conflicted
+++ resolved
@@ -28,13 +28,9 @@
 import Data.Yaml
 import GHC.Generics (Generic)
 
-<<<<<<< HEAD
-import Swarm.Language.Syntax (Const (..))
-=======
 import Data.Bifunctor (first)
 import Swarm.Language.Context
 import Swarm.Language.Syntax
->>>>>>> 754ff5d5
 
 -- | Various capabilities which robots can have.
 data Capability
@@ -128,129 +124,6 @@
       Just c -> return c
       Nothing -> fail $ "Unknown capability " ++ from t
 
-<<<<<<< HEAD
-=======
--- | A capability context records the capabilities required by the
---   definitions bound to variables.
-type CapCtx = Ctx (Set Capability)
-
--- | Analyze a program to see what capabilities may be needed to
---   execute it. Also return a capability context mapping from any
---   variables declared via 'TDef' to the capabilities needed by
---   their definitions.
---
---   Note that this is necessarily a conservative analysis, especially
---   if the program contains conditional expressions.  Some
---   capabilities may end up not being actually needed if certain
---   commands end up not being executed.  However, the analysis should
---   be safe in the sense that a robot with the indicated capabilities
---   will always be able to run the given program.
-requiredCaps :: CapCtx -> Term -> (Set Capability, CapCtx)
-requiredCaps ctx tm = first (S.insert CPower) $ case tm of
-  -- First, at the top level, we have to keep track of the
-  -- capabilities needed by variables bound with the 'TDef' command.
-
-  -- To make a definition requires the env capability.  Note that the
-  -- act of MAKING the definition does not require the capabilities of
-  -- the body of the definition (including the possibility of the
-  -- recursion capability, if the definition is recursive).  However,
-  -- we also return a map which associates the defined name to the
-  -- capabilities it requires.
-  TDef r x _ t ->
-    let bodyCaps = (if r then S.insert CRecursion else id) (requiredCaps' ctx t)
-     in (S.singleton CEnv, singleton x bodyCaps)
-  TBind _ t1 t2 ->
-    -- First, see what capabilities are required to execute the
-    -- first command.  It may also define some names, so we get a
-    -- map of those names to their required capabilities.
-    let (caps1, ctx1) = requiredCaps ctx t1
-
-        -- Now see what capabilities are required for the second
-        -- command; use an extended context since it may refer to
-        -- things defined in the first command.
-        ctx' = ctx `union` ctx1
-        (caps2, ctx2) = requiredCaps ctx' t2
-     in -- Finally return the union of everything.
-        (caps1 `S.union` caps2, ctx' `union` ctx2)
-  -- Any other term can't bind variables with 'TDef', so we no longer
-  -- need to worry about tracking a returned context.
-  _ -> (requiredCaps' ctx tm, empty)
-
--- | Infer the capabilities required to execute/evaluate a term in a
---   given context, where the term is guaranteed not to contain any
---   'TDef'.
---
---   For function application and let-expressions, we assume that the
---   argument (respectively let-bound expression) is used at least
---   once in the body.  Doing otherwise would require a much more
---   fine-grained analysis where we differentiate between the
---   capabilities needed to *evaluate* versus *execute* any expression
---   (since e.g. an unused let-binding would still incur the
---   capabilities to *evaluate* it), which does not seem worth it at
---   all.
-requiredCaps' :: CapCtx -> Term -> Set Capability
-requiredCaps' = go
- where
-  go ctx tm = case tm of
-    -- Some primitive literals that don't require any special
-    -- capability.
-    TUnit -> S.empty
-    TDir d -> if isCardinal d then S.singleton COrient else S.empty
-    TInt _ -> S.empty
-    TAntiInt _ -> S.empty
-    TString _ -> S.empty
-    TAntiString _ -> S.empty
-    TBool _ -> S.empty
-    -- Look up the capabilities required by a function/command
-    -- constants using 'constCaps'.
-    TConst c -> maybe S.empty S.singleton (constCaps c)
-    -- Note that a variable might not show up in the context, and
-    -- that's OK.  In particular, only variables bound by 'TDef' go
-    -- in the context; variables bound by a lambda or let will not
-    -- be there.
-    TVar x -> fromMaybe S.empty (lookup x ctx)
-    -- A lambda expression requires the 'CLambda' capability, and
-    -- also all the capabilities of the body.  We assume that the
-    -- lambda will eventually get applied, at which point it will
-    -- indeed require the body's capabilities (this is unnecessarily
-    -- conservative if the lambda is never applied, but such a
-    -- program could easily be rewritten without the unused
-    -- lambda). We also don't do anything with the argument: we
-    -- assume that it is used at least once within the body, and the
-    -- capabilities required by any argument will be picked up at
-    -- the application site.  Again, this is overly conservative in
-    -- the case that the argument is unused, but in that case the
-    -- unused argument could be removed.
-    --
-    -- Note, however, that we do need to *delete* the argument from
-    -- the context, in case the context already contains a definition
-    -- with the same name: inside the lambda that definition will be
-    -- shadowed, so we do not want the name to be associated to any
-    -- capabilities.
-    TLam x _ t -> S.insert CLambda $ go (delete x ctx) t
-    -- An application simply requires the union of the capabilities
-    -- from the left- and right-hand sides.  This assumes that the
-    -- argument will be used at least once by the function.
-    TApp t1 t2 -> go ctx t1 `S.union` go ctx t2
-    -- Similarly, for a let, we assume that the let-bound expression
-    -- will be used at least once in the body. We delete the let-bound
-    -- name from the context when recursing for the same reason as
-    -- lambda.
-    TLet r x _ t1 t2 ->
-      (if r then S.insert CRecursion else id) $
-        S.insert CEnv $ go (delete x ctx) t1 `S.union` go (delete x ctx) t2
-    -- We also delete the name in a TBind, if any, while recursing on
-    -- the RHS.
-    TBind mx t1 t2 -> go ctx t1 `S.union` go (maybe id delete mx ctx) t2
-    -- Everything else is straightforward.
-    TPair t1 t2 -> go ctx t1 `S.union` go ctx t2
-    TDelay _ t -> go ctx t
-    -- This case should never happen if the term has been
-    -- typechecked; Def commands are only allowed at the top level,
-    -- so simply returning S.empty is safe.
-    TDef {} -> S.empty
-
->>>>>>> 754ff5d5
 -- | Capabilities needed to evaluate or execute a constant.
 constCaps :: Const -> Maybe Capability
 constCaps = \case
