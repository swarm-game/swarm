{-# LANGUAGE DeriveAnyClass #-}
{-# LANGUAGE DeriveDataTypeable #-}
{-# LANGUAGE DeriveGeneric #-}
{-# LANGUAGE LambdaCase #-}

-- |
-- Module      :  Swarm.Language.Capability
-- Copyright   :  Brent Yorgey
-- Maintainer  :  byorgey@gmail.com
--
-- SPDX-License-Identifier: BSD-3-Clause
--
-- Capabilities needed to evaluate and execute programs.  If you're
-- curious about how this works and/or thinking about creating some
-- additional capabilities, you're encouraged to read the extensive
-- comments in the source code.
module Swarm.Language.Capability (
  Capability (..),
  CapCtx,
  requiredCaps,
  constCaps,
) where

import Data.Char (toLower)
import Data.Hashable (Hashable)
import Data.Maybe (fromMaybe)
import Data.Set (Set)
import qualified Data.Set as S
import Data.Text (Text)
import qualified Data.Text as T
import Text.Read (readMaybe)
import Witch (from)
import Prelude hiding (lookup)

import Data.Data (Data)
import Data.Yaml
import GHC.Generics (Generic)

import Swarm.Language.Context
import Swarm.Language.Syntax

-- | Various capabilities which robots can have.
data Capability
  = -- | Execute the 'Move' command
    CMove
  | -- | Execute the 'Turn' command
    CTurn
  | -- | Execute the 'Selfdestruct' command
    CSelfdestruct
  | -- | Execute the 'Grab' command
    CGrab
  | -- | Execute the 'Place' command
    CPlace
  | -- | Execute the 'Give' command
    CGive
  | -- | Execute the 'Install' command
    CInstall
  | -- | Execute the 'Make' command
    CMake
  | -- | Execute the 'Count' command
    CCount
  | -- | Execute the 'Build' command
    CBuild
  | -- | Execute the 'Salvage' command
    CSalvage
  | -- | Execute the 'Drill' command
    CDrill
  | -- | Execute the 'Whereami' command
    CSenseloc
  | -- | Execute the 'Blocked' command
    CSensefront
  | -- | Execute the 'Ishere' command
    CSensehere
  | -- | Execute the 'Scan' command
    CScan
  | -- | Execute the 'Random' command
    CRandom
  | -- | Execute the 'Appear' command
    CAppear
  | -- | Execute the 'Create' command
    CCreate
  | -- | Execute the 'Log' command
    CLog
  | -- | Don't drown in liquid
    CFloat
  | -- | Evaluate conditional expressions
    CCond
  | -- | Evaluate comparison operations
    CCompare
  | -- | Evaluate arithmetic operations
    CArith
  | -- | Store and look up definitions in an environment
    CEnv
  | -- | Interpret lambda abstractions
    CLambda
  | -- | Enable recursive definitions
    CRecursion
  | -- | Execute the 'Reprogram' command
    CReprogram
  | -- | Capability to introspect and see it's own name
    CWhoami
  | -- | God-like capabilities.  For e.g. commands intended only for
    --   checking challenge mode win conditions, and not for use by
    --   players.
    CGod
  deriving (Eq, Ord, Show, Read, Enum, Bounded, Generic, Hashable, Data)

instance ToJSON Capability where
  toJSON = String . from . map toLower . drop 1 . show

instance FromJSON Capability where
  parseJSON = withText "Capability" tryRead
   where
    tryRead :: Text -> Parser Capability
    tryRead t = case readMaybe . from . T.cons 'C' . T.toTitle $ t of
      Just c -> return c
      Nothing -> fail $ "Unknown capability " ++ from t

-- | A capability context records the capabilities required by the
--   definitions bound to variables.
type CapCtx = Ctx (Set Capability)

-- | Analyze a program to see what capabilities may be needed to
--   execute it. Also return a capability context mapping from any
--   variables declared via 'TDef' to the capabilities needed by
--   their definitions.
--
--   Note that this is necessarily a conservative analysis, especially
--   if the program contains conditional expressions.  Some
--   capabilities may end up not being actually needed if certain
--   commands end up not being executed.  However, the analysis should
--   be safe in the sense that a robot with the indicated capabilities
--   will always be able to run the given program.
requiredCaps :: CapCtx -> Term -> (Set Capability, CapCtx)
requiredCaps ctx tm = case tm of
  -- First, at the top level, we have to keep track of the
  -- capabilities needed by variables bound with the 'TDef' command.

  -- To make a definition requires the env capability.  Note that the
  -- act of MAKING the definition does not require the capabilities of
  -- the body of the definition (including the possibility of the
  -- recursion capability, if the definition is recursive).  However,
  -- we also return a map which associates the defined name to the
  -- capabilities it requires.
  TDef r x _ t ->
    let bodyCaps = (if r then S.insert CRecursion else id) (requiredCaps' ctx t)
     in (S.singleton CEnv, singleton x bodyCaps)
  TBind _ t1 t2 ->
    -- First, see what capabilities are required to execute the
    -- first command.  It may also define some names, so we get a
    -- map of those names to their required capabilities.
    let (caps1, ctx1) = requiredCaps ctx t1

        -- Now see what capabilities are required for the second
        -- command; use an extended context since it may refer to
        -- things defined in the first command.
        ctx' = ctx `union` ctx1
        (caps2, ctx2) = requiredCaps ctx' t2
     in -- Finally return the union of everything.
        (caps1 `S.union` caps2, ctx' `union` ctx2)
  -- Any other term can't bind variables with 'TDef', so we no longer
  -- need to worry about tracking a returned context.
  _ -> (requiredCaps' ctx tm, empty)

-- | Infer the capabilities required to execute/evaluate a term in a
--   given context, where the term is guaranteed not to contain any
--   'TDef'.
--
--   For function application and let-expressions, we assume that the
--   argument (respectively let-bound expression) is used at least
--   once in the body.  Doing otherwise would require a much more
--   fine-grained analysis where we differentiate between the
--   capabilities needed to *evaluate* versus *execute* any expression
--   (since e.g. an unused let-binding would still incur the
--   capabilities to *evaluate* it), which does not seem worth it at
--   all.
requiredCaps' :: CapCtx -> Term -> Set Capability
requiredCaps' ctx = go
 where
  go tm = case tm of
    -- Some primitive literals that don't require any special
    -- capability.
    TUnit -> S.empty
    TDir _ -> S.empty
    TInt _ -> S.empty
    TAntiInt _ -> S.empty
    TString _ -> S.empty
    TAntiString _ -> S.empty
    TBool _ -> S.empty
    -- Look up the capabilities required by a function/command
    -- constants using 'constCaps'.
    TConst c -> constCaps c
    -- Note that a variable might not show up in the context, and
    -- that's OK.  In particular, only variables bound by 'TDef' go
    -- in the context; variables bound by a lambda or let will not
    -- be there.
    TVar x -> fromMaybe S.empty (lookup x ctx)
    -- A lambda expression requires the 'CLambda' capability, and
    -- also all the capabilities of the body.  We assume that the
    -- lambda will eventually get applied, at which point it will
    -- indeed require the body's capabilities (this is unnecessarily
    -- conservative if the lambda is never applied, but such a
    -- program could easily be rewritten without the unused
    -- lambda). We also don't do anything with the argument: we
    -- assume that it is used at least once within the body, and the
    -- capabilities required by any argument will be picked up at
    -- the application site.  Again, this is overly conservative in
    -- the case that the argument is unused, but in that case the
    -- unused argument could be removed.
    TLam _ _ t -> S.insert CLambda $ go t
    -- An application simply requires the union of the capabilities
    -- from the left- and right-hand sides.  This assumes that the
    -- argument will be used at least once by the function.
    TApp t1 t2 -> go t1 `S.union` go t2
    -- Similarly, for a let, we assume that the let-bound expression
    -- will be used at least once in the body.
    TLet r _ _ t1 t2 ->
      (if r then S.insert CRecursion else id) $
        S.insert CEnv $ go t1 `S.union` go t2
    -- Everything else is straightforward.
    TPair t1 t2 -> go t1 `S.union` go t2
    TBind _ t1 t2 -> go t1 `S.union` go t2
    TDelay _ t -> go t
    -- This case should never happen if the term has been
    -- typechecked; Def commands are only allowed at the top level,
    -- so simply returning S.empty is safe.
    TDef {} -> S.empty

-- | Capabilities needed to evaluate or execute a constant.
constCaps :: Const -> Set Capability
constCaps =
  S.fromList . \case
    -- Some built-in constants that don't require any special capability.
    Wait -> []
    Noop -> []
    AppF -> []
    Force -> []
    Return -> []
    -- Some straightforward ones.
    Log -> [CLog]
    Selfdestruct -> [CSelfdestruct]
    Move -> [CMove]
    Turn -> [CTurn]
    Grab -> [CGrab]
    Place -> [CPlace]
    Give -> [CGive]
    Install -> [CInstall]
    Make -> [CMake]
    Has -> []
    Count -> [CCount]
    If -> [CCond]
    Create -> [CCreate]
    Blocked -> [CSensefront]
    Scan -> [CScan]
    Ishere -> [CSensehere]
    Upload -> [CScan]
    Build -> [CBuild]
    Salvage -> [CSalvage]
    Reprogram -> [CReprogram]
    Drill -> [CDrill]
<<<<<<< HEAD
    -- Some God-like sensing abilities.
    As -> [CGod]
=======
    -- String operations, which for now are enabled by CLog
    Format -> [CLog]
    Concat -> [CLog]
>>>>>>> b2674414
    -- Some additional straightforward ones, which however currently
    -- cannot be used in classic mode since there is no craftable item
    -- which conveys their capability.
    Appear -> [CAppear] -- paint?
    Whereami -> [CSenseloc] -- GPS?
    Random -> [CRandom] -- randomness device (with bitcoins)?
    Neg -> [CArith] -- ALU? pocket calculator?
    Whoami -> [CWhoami] -- mirror, needs a recipe

    -- comparator?
    Eq -> [CCompare]
    Neq -> [CCompare]
    Lt -> [CCompare]
    Gt -> [CCompare]
    Leq -> [CCompare]
    Geq -> [CCompare]
    Add -> [CArith]
    Sub -> [CArith]
    Mul -> [CArith]
    Div -> [CArith]
    Exp -> [CArith]
    -- Some more constants which *ought* to have their own capability but
    -- currently don't.
    Say -> []
    View -> [] -- XXX this should also require something.
    Run -> [] -- XXX this should also require a capability
    -- which the base starts out with.
    Not -> [] -- XXX some kind of boolean logic cap?
    Inl -> [] -- XXX should require cap for sums
    Inr -> []
    Case -> []
    Fst -> [] -- XXX should require cap for pairs
    Snd -> []
    Try -> [] -- XXX these definitely need to require
    Raise -> [] -- something.<|MERGE_RESOLUTION|>--- conflicted
+++ resolved
@@ -258,14 +258,11 @@
     Salvage -> [CSalvage]
     Reprogram -> [CReprogram]
     Drill -> [CDrill]
-<<<<<<< HEAD
     -- Some God-like sensing abilities.
     As -> [CGod]
-=======
     -- String operations, which for now are enabled by CLog
     Format -> [CLog]
     Concat -> [CLog]
->>>>>>> b2674414
     -- Some additional straightforward ones, which however currently
     -- cannot be used in classic mode since there is no craftable item
     -- which conveys their capability.
