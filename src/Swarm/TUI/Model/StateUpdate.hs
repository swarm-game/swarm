{-# LANGUAGE OverloadedStrings #-}
{-# LANGUAGE RecordWildCards #-}

-- |
-- SPDX-License-Identifier: BSD-3-Clause
module Swarm.TUI.Model.StateUpdate (
  initAppState,
  initPersistentState,
  constructAppState,
  initAppStateForScenario,
  classicGame0,
  startGame,
  startGameWithSeed,
  restartGame,
  attainAchievement,
  attainAchievement',
  scenarioToAppState,
) where

import Brick.AttrMap (applyAttrMappings)
import Brick.Widgets.List qualified as BL
import Control.Applicative ((<|>))
import Control.Carrier.Accum.FixedStrict (runAccum)
import Control.Carrier.Lift (runM)
import Control.Carrier.Throw.Either (runThrow)
import Control.Effect.Accum
import Control.Effect.Lift
import Control.Effect.Throw
import Control.Lens hiding (from, (<.>))
import Control.Monad (guard, void)
import Control.Monad.Except (ExceptT (..))
import Control.Monad.IO.Class (MonadIO (liftIO))
import Control.Monad.State (MonadState, execStateT)
import Data.Foldable qualified as F
import Data.List qualified as List
import Data.List.NonEmpty qualified as NE
import Data.Map qualified as M
import Data.Maybe (fromMaybe, isJust)
import Data.Sequence (Seq)
import Data.Text (Text)
import Data.Time (ZonedTime, getZonedTime)
import Swarm.Game.Achievement.Attainment
import Swarm.Game.Achievement.Definitions
import Swarm.Game.Achievement.Persistence
import Swarm.Game.Failure (SystemFailure)
import Swarm.Game.Log (ErrorLevel (..), LogSource (ErrorTrace))
import Swarm.Game.Scenario (loadScenario, scenarioAttrs, scenarioWorlds)
import Swarm.Game.Scenario.Scoring.Best
import Swarm.Game.Scenario.Scoring.ConcreteMetrics
import Swarm.Game.Scenario.Scoring.GenericMetrics
import Swarm.Game.Scenario.Status
import Swarm.Game.ScenarioInfo (
  loadScenarioInfo,
  normalizeScenarioPath,
  scenarioItemByPath,
  scenarioSolution,
  _SISingle,
 )
import Swarm.Game.State
import Swarm.Language.Pretty (prettyText)
import Swarm.TUI.Attr (swarmAttrMap)
import Swarm.TUI.Editor.Model qualified as EM
import Swarm.TUI.Editor.Util qualified as EU
import Swarm.TUI.Inventory.Sorting
import Swarm.TUI.Launch.Model (toSerializableParams)
import Swarm.TUI.Model
import Swarm.TUI.Model.Goal (emptyGoalDisplay)
import Swarm.TUI.Model.Repl
import Swarm.TUI.Model.UI
import Swarm.TUI.View.CustomStyling (toAttrPair)
import Swarm.Util.Effect (asExceptT, withThrow)
import System.Clock

-- | Initialize the 'AppState' from scratch.
initAppState ::
  (Has (Throw SystemFailure) sig m, Has (Lift IO) sig m) =>
  AppOpts ->
  m AppState
initAppState opts = do
  (rs, ui) <- initPersistentState opts
  constructAppState rs ui opts

-- | Add some system failures to the list of messages in the
--   'RuntimeState'.
addWarnings :: RuntimeState -> [SystemFailure] -> RuntimeState
addWarnings = List.foldl' logWarning
 where
  logWarning rs' w = rs' & eventLog %~ logEvent (ErrorTrace Error) ("UI Loading", -8) (prettyText w)

-- | Based on the command line options, should we skip displaying the
--   menu?
skipMenu :: AppOpts -> Bool
skipMenu AppOpts {..} = isJust userScenario || isRunningInitialProgram || isJust userSeed
 where
  isRunningInitialProgram = isJust scriptToRun || autoPlay

-- | Initialize the more persistent parts of the app state, /i.e./ the
--   'RuntimeState' and 'UIState'.  This is split out into a separate
--   function so that in the integration test suite we can call this
--   once and reuse the resulting states for all tests.
initPersistentState ::
  (Has (Throw SystemFailure) sig m, Has (Lift IO) sig m) =>
  AppOpts ->
  m (RuntimeState, UIState)
initPersistentState opts@(AppOpts {..}) = do
  (warnings :: Seq SystemFailure, (initRS, initUI)) <- runAccum mempty $ do
    rs <- initRuntimeState
    ui <- initUIState speed (not (skipMenu opts)) (cheatMode || autoPlay)
    return (rs, ui)
  let initRS' = addWarnings initRS (F.toList warnings)
  return (initRS', initUI)

-- | Construct an 'AppState' from an already-loaded 'RuntimeState' and
--   'UIState', given the 'AppOpts' the app was started with.
constructAppState ::
  (Has (Throw SystemFailure) sig m, Has (Lift IO) sig m) =>
  RuntimeState ->
  UIState ->
  AppOpts ->
  m AppState
constructAppState rs ui opts@(AppOpts {..}) = do
  let gs = initGameState (mkGameStateConfig rs)
  case skipMenu opts of
    False -> return $ AppState gs (ui & lgTicksPerSecond .~ defaultInitLgTicksPerSecond) rs
    True -> do
<<<<<<< HEAD
      (scenario, path) <- loadScenario (fromMaybe "classic" userScenario) (gs ^. entityMap) (rs ^. worlds)
      maybeRunScript <- getParsedInitialCode scriptToRun
=======
      (scenario, path) <- loadScenario (fromMaybe "classic" userScenario) (gs ^. entityMap)
      maybeRunScript <- traverse parseCodeFile scriptToRun
>>>>>>> 8aea6a24

      let maybeAutoplay = do
            guard autoPlay
            soln <- scenario ^. scenarioSolution
            return $ CodeToRun ScenarioSuggested soln
          codeToRun = maybeAutoplay <|> maybeRunScript

      eitherSi <- sendIO . runM . runThrow $ loadScenarioInfo path
      let (si, newRs) = case eitherSi of
            Right x -> (x, rs)
            Left e -> (ScenarioInfo path NotStarted, addWarnings rs [e])
      sendIO $
        execStateT
          (startGameWithSeed (scenario, si) $ LaunchParams (pure userSeed) (pure codeToRun))
          (AppState gs ui newRs)

-- | Load a 'Scenario' and start playing the game.
startGame :: (MonadIO m, MonadState AppState m) => ScenarioInfoPair -> Maybe CodeToRun -> m ()
startGame siPair = startGameWithSeed siPair . LaunchParams (pure Nothing) . pure

-- | Re-initialize the game from the stored reference to the current scenario.
--
-- Note that "restarting" is intended only for "scenarios";
-- with some scenarios, it may be possible to get stuck so that it is
-- either impossible or very annoying to win, so being offered an
-- option to restart is more user-friendly.
--
-- Since scenarios are stored as a Maybe in the UI state, we handle the Nothing
-- case upstream so that the Scenario passed to this function definitely exists.
restartGame :: (MonadIO m, MonadState AppState m) => Seed -> ScenarioInfoPair -> m ()
restartGame currentSeed siPair = startGameWithSeed siPair $ LaunchParams (pure (Just currentSeed)) (pure Nothing)

-- | Load a 'Scenario' and start playing the game, with the
--   possibility for the user to override the seed.
startGameWithSeed ::
  (MonadIO m, MonadState AppState m) =>
  ScenarioInfoPair ->
  ValidatedLaunchParams ->
  m ()
startGameWithSeed siPair@(_scene, si) lp = do
  t <- liftIO getZonedTime
  ss <- use $ runtimeState . scenarios
  p <- liftIO $ normalizeScenarioPath ss (si ^. scenarioPath)
  runtimeState
    . scenarios
    . scenarioItemByPath p
    . _SISingle
    . _2
    . scenarioStatus
    .= Played
      (toSerializableParams lp)
      (Metric Attempted $ ProgressStats t emptyAttemptMetric)
      (prevBest t)
  scenarioToAppState siPair lp
  -- Beware: currentScenarioPath must be set so that progress/achievements can be saved.
  -- It has just been cleared in scenarioToAppState.
  gameState . currentScenarioPath .= Just p
 where
  prevBest t = case si ^. scenarioStatus of
    NotStarted -> emptyBest t
    Played _ _ b -> b

-- | Modify the 'AppState' appropriately when starting a new scenario.
scenarioToAppState ::
  (MonadIO m, MonadState AppState m) =>
  ScenarioInfoPair ->
  ValidatedLaunchParams ->
  m ()
scenarioToAppState siPair@(scene, _) lp = do
  rs <- use runtimeState
  gs <- liftIO $ scenarioToGameState scene lp $ mkGameStateConfig rs
  gameState .= gs
  void $ withLensIO uiState $ scenarioToUIState isAutoplaying siPair gs
 where
  isAutoplaying = case runIdentity (initialCode lp) of
    Just (CodeToRun ScenarioSuggested _) -> True
    _ -> False

  withLensIO :: (MonadIO m, MonadState AppState m) => Lens' AppState x -> (x -> IO x) -> m x
  withLensIO l a = do
    x <- use l
    x' <- liftIO $ a x
    l .= x'
    return x'

attainAchievement :: (MonadIO m, MonadState AppState m) => CategorizedAchievement -> m ()
attainAchievement a = do
  currentTime <- liftIO getZonedTime
  attainAchievement' currentTime Nothing a

attainAchievement' ::
  (MonadIO m, MonadState AppState m) =>
  ZonedTime ->
  Maybe FilePath ->
  CategorizedAchievement ->
  m ()
attainAchievement' t p a = do
  (uiState . uiAchievements)
    %= M.insertWith
      (<>)
      a
      (Attainment a p t)
  newAchievements <- use $ uiState . uiAchievements
  liftIO $ saveAchievementsInfo $ M.elems newAchievements

-- | Modify the UI state appropriately when starting a new scenario.
scenarioToUIState ::
  Bool ->
  ScenarioInfoPair ->
  GameState ->
  UIState ->
  IO UIState
scenarioToUIState isAutoplaying siPair@(scenario, _) gs u = do
  curTime <- getTime Monotonic
  return $
    u
      & uiPlaying .~ True
      & uiGoal .~ emptyGoalDisplay
      & uiIsAutoplay .~ isAutoplaying
      & uiFocusRing .~ initFocusRing
      & uiInventory .~ Nothing
      & uiInventorySort .~ defaultSortOptions
      & uiShowFPS .~ False
      & uiShowZero .~ True
      & uiREPL .~ initREPLState (u ^. uiREPL . replHistory)
      & uiREPL . replHistory %~ restartREPLHistory
      & uiAttrMap .~ applyAttrMappings (map toAttrPair $ fst siPair ^. scenarioAttrs) swarmAttrMap
      & scenarioRef ?~ siPair
      & lastFrameTime .~ curTime
      & uiWorldEditor . EM.entityPaintList %~ BL.listReplace entityList Nothing
      & uiWorldEditor . EM.editingBounds . EM.boundsRect %~ setNewBounds
 where
  entityList = EU.getEntitiesForList $ gs ^. entityMap

  (isEmptyArea, newBounds) = EU.getEditingBounds $ NE.head $ scenario ^. scenarioWorlds
  setNewBounds maybeOldBounds =
    if isEmptyArea
      then maybeOldBounds
      else Just newBounds

-- | Create an initial app state for a specific scenario.  Note that
--   this function is used only for unit tests, integration tests, and
--   benchmarks.
--
--   In normal play, an 'AppState' already exists and we simply need
--   to update it using 'scenarioToAppState'.
initAppStateForScenario :: String -> Maybe Seed -> Maybe FilePath -> ExceptT Text IO AppState
initAppStateForScenario sceneName userSeed toRun =
  asExceptT . withThrow (prettyText @SystemFailure) . initAppState $
    defaultAppOpts
      { userScenario = Just sceneName
      , userSeed = userSeed
      , scriptToRun = toRun
      }

-- | For convenience, the 'AppState' corresponding to the classic game
--   with seed 0.  This is used only for benchmarks and unit tests.
classicGame0 :: ExceptT Text IO AppState
classicGame0 = initAppStateForScenario "classic" (Just 0) Nothing<|MERGE_RESOLUTION|>--- conflicted
+++ resolved
@@ -123,13 +123,8 @@
   case skipMenu opts of
     False -> return $ AppState gs (ui & lgTicksPerSecond .~ defaultInitLgTicksPerSecond) rs
     True -> do
-<<<<<<< HEAD
       (scenario, path) <- loadScenario (fromMaybe "classic" userScenario) (gs ^. entityMap) (rs ^. worlds)
-      maybeRunScript <- getParsedInitialCode scriptToRun
-=======
-      (scenario, path) <- loadScenario (fromMaybe "classic" userScenario) (gs ^. entityMap)
       maybeRunScript <- traverse parseCodeFile scriptToRun
->>>>>>> 8aea6a24
 
       let maybeAutoplay = do
             guard autoPlay
