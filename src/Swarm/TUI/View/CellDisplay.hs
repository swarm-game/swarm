--- conflicted
+++ resolved
@@ -1,10 +1,5 @@
-<<<<<<< HEAD
-{-# LANGUAGE OverloadedStrings #-}
-
-=======
 -- |
 -- SPDX-License-Identifier: BSD-3-Clause
->>>>>>> 8556d543
 module Swarm.TUI.View.CellDisplay where
 
 import Brick
