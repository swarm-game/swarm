{-# LANGUAGE OverloadedStrings #-}
<<<<<<< HEAD
{-# LANGUAGE PatternSynonyms #-}
{-# LANGUAGE QuasiQuotes #-}
=======
>>>>>>> 5e774fac

-- |
-- Module      :  Swarm.TUI.Controller
-- Copyright   :  Brent Yorgey
-- Maintainer  :  byorgey@gmail.com
--
-- SPDX-License-Identifier: BSD-3-Clause
--
-- Event handlers for the TUI.
module Swarm.TUI.Controller (
  -- * Event handling
  handleEvent,
  quitGame,

  -- ** Handling 'Frame' events
  runFrameUI,
  runFrame,
  runFrameTicks,
  runGameTickUI,
  runGameTick,
  updateUI,

  -- ** REPL panel
  handleREPLEvent,
  validateREPLForm,
  adjReplHistIndex,
  TimeDir (..),

  -- ** World panel
  handleWorldEvent,
  keyToDir,
  scrollView,
  adjustTPS,

  -- ** Info panel
  handleInfoPanelEvent,
) where

import Brick hiding (Direction, Location)
import Brick qualified
import Brick.Focus
import Brick.Widgets.Dialog
import Brick.Widgets.Edit (handleEditorEvent)
import Brick.Widgets.List (handleListEvent)
import Brick.Widgets.List qualified as BL
import Control.Carrier.Lift qualified as Fused
import Control.Carrier.State.Lazy qualified as Fused
import Control.Lens
import Control.Lens.Extras (is)
import Control.Monad.Except
import Control.Monad.Extra (whenJust)
import Control.Monad.State
import Data.Bits
import Data.Either (isRight)
import Data.Int (Int32)
import Data.List.NonEmpty (NonEmpty (..))
import Data.List.NonEmpty qualified as NE
import Data.Map qualified as M
import Data.Maybe (fromMaybe, isJust, mapMaybe)
import Data.String (fromString)
import Data.Text qualified as T
import Data.Text.IO qualified as T
import Data.Time (getZonedTime)
import Data.Vector qualified as V
import Graphics.Vty qualified as V
import Linear
import Swarm.Game.CESK (cancel, emptyStore, initMachine)
import Swarm.Game.Entity hiding (empty)
import Swarm.Game.Robot
import Swarm.Game.ScenarioInfo
import Swarm.Game.State
import Swarm.Game.Step (gameTick)
import Swarm.Game.Value (Value (VUnit), prettyValue, stripVResult)
import Swarm.Game.World qualified as W
import Swarm.Language.Context
import Swarm.Language.Module
import Swarm.Language.Parse (reservedWords)
import Swarm.Language.Pipeline
import Swarm.Language.Pipeline.QQ (tmQ)
import Swarm.Language.Pretty
import Swarm.Language.Syntax
import Swarm.Language.Typed (Typed (..))
import Swarm.Language.Types
import Swarm.TUI.Controller.Util
import Swarm.TUI.Inventory.Sorting (cycleSortDirection, cycleSortOrder)
import Swarm.TUI.List
import Swarm.TUI.Model
import Swarm.TUI.Model.Achievement.Definitions
import Swarm.TUI.Model.Achievement.Persistence
import Swarm.TUI.Model.Repl
import Swarm.TUI.Model.StateUpdate
import Swarm.TUI.Model.UI
import Swarm.TUI.View (generateModal)
import Swarm.Util hiding ((<<.=))
import Swarm.Util.Location
import Swarm.Version (NewReleaseFailure (..))
import System.Clock
import System.FilePath (splitDirectories)
import Witch (into)

tutorialsDirname :: FilePath
tutorialsDirname = "Tutorials"

-- | The top-level event handler for the TUI.
handleEvent :: BrickEvent Name AppEvent -> EventM Name AppState ()
handleEvent = \case
  -- the query for upstream version could finish at any time, so we have to handle it here
  AppEvent (UpstreamVersion ev) -> do
    let logReleaseEvent l e = runtimeState . eventLog %= logEvent l ("Release", -7) (T.pack $ show e)
    case ev of
      Left e@(FailedReleaseQuery _e) -> logReleaseEvent (ErrorTrace Error) e
      Left e -> logReleaseEvent (ErrorTrace Warning) e
      Right _ -> pure ()
    runtimeState . upstreamRelease .= ev
  e -> do
    s <- get
    if s ^. uiState . uiPlaying
      then handleMainEvent e
      else
        e & case s ^. uiState . uiMenu of
          -- If we reach the NoMenu case when uiPlaying is False, just
          -- quit the app.  We should actually never reach this code (the
          -- quitGame function would have already halted the app).
          NoMenu -> const halt
          MainMenu l -> handleMainMenuEvent l
          NewGameMenu l -> handleNewGameMenuEvent l
          MessagesMenu -> handleMainMessagesEvent
          AchievementsMenu l -> handleMainAchievementsEvent l
          AboutMenu -> pressAnyKey (MainMenu (mainMenu About))

-- | The event handler for the main menu.
handleMainMenuEvent ::
  BL.List Name MainMenuEntry -> BrickEvent Name AppEvent -> EventM Name AppState ()
handleMainMenuEvent menu = \case
  Key V.KEnter ->
    case snd <$> BL.listSelectedElement menu of
      Nothing -> continueWithoutRedraw
      Just x0 -> case x0 of
        NewGame -> do
          cheat <- use $ uiState . uiCheatMode
          ss <- use $ gameState . scenarios
          uiState . uiMenu .= NewGameMenu (NE.fromList [mkScenarioList cheat ss])
        Tutorial -> do
          -- Set up the menu stack as if the user had chosen "New Game > Tutorials"
          cheat <- use $ uiState . uiCheatMode
          ss <- use $ gameState . scenarios
          let tutorialCollection = getTutorials ss
              topMenu =
                BL.listFindBy
                  ((== tutorialsDirname) . T.unpack . scenarioItemName)
                  (mkScenarioList cheat ss)
              tutorialMenu = mkScenarioList cheat tutorialCollection
              menuStack = NE.fromList [tutorialMenu, topMenu]
          uiState . uiMenu .= NewGameMenu menuStack

          -- Extract the first tutorial challenge and run it
          let firstTutorial = case scOrder tutorialCollection of
                Just (t : _) -> case M.lookup t (scMap tutorialCollection) of
                  Just (SISingle siPair) -> siPair
                  _ -> error "No first tutorial found!"
                _ -> error "No first tutorial found!"
          startGame firstTutorial Nothing
        Achievements -> uiState . uiMenu .= AchievementsMenu (BL.list AchievementList (V.fromList listAchievements) 1)
        Messages -> do
          runtimeState . eventLog . notificationsCount .= 0
          uiState . uiMenu .= MessagesMenu
        About -> do
          uiState . uiMenu .= AboutMenu
          attainAchievement $ GlobalAchievement LookedAtAboutScreen
        Quit -> halt
  CharKey 'q' -> halt
  ControlChar 'q' -> halt
  VtyEvent ev -> do
    menu' <- nestEventM' menu (handleListEvent ev)
    uiState . uiMenu .= MainMenu menu'
  _ -> continueWithoutRedraw

getTutorials :: ScenarioCollection -> ScenarioCollection
getTutorials sc = case M.lookup tutorialsDirname (scMap sc) of
  Just (SICollection _ c) -> c
  _ -> error "No tutorials exist!"

-- | If we are in a New Game menu, advance the menu to the next item in order.
advanceMenu :: Menu -> Menu
advanceMenu = _NewGameMenu . ix 0 %~ BL.listMoveDown

handleMainAchievementsEvent ::
  BL.List Name CategorizedAchievement ->
  BrickEvent Name AppEvent ->
  EventM Name AppState ()
handleMainAchievementsEvent l e = case e of
  Key V.KEsc -> returnToMainMenu
  CharKey 'q' -> returnToMainMenu
  ControlChar 'q' -> returnToMainMenu
  VtyEvent ev -> do
    l' <- nestEventM' l (handleListEvent ev)
    uiState . uiMenu .= AchievementsMenu l'
  _ -> continueWithoutRedraw
 where
  returnToMainMenu = uiState . uiMenu .= MainMenu (mainMenu Messages)

handleMainMessagesEvent :: BrickEvent Name AppEvent -> EventM Name AppState ()
handleMainMessagesEvent = \case
  Key V.KEsc -> returnToMainMenu
  CharKey 'q' -> returnToMainMenu
  ControlChar 'q' -> returnToMainMenu
  _ -> return ()
 where
  returnToMainMenu = uiState . uiMenu .= MainMenu (mainMenu Messages)

handleNewGameMenuEvent :: NonEmpty (BL.List Name ScenarioItem) -> BrickEvent Name AppEvent -> EventM Name AppState ()
handleNewGameMenuEvent scenarioStack@(curMenu :| rest) = \case
  Key V.KEnter ->
    case snd <$> BL.listSelectedElement curMenu of
      Nothing -> continueWithoutRedraw
      Just (SISingle siPair) -> startGame siPair Nothing
      Just (SICollection _ c) -> do
        cheat <- use $ uiState . uiCheatMode
        uiState . uiMenu .= NewGameMenu (NE.cons (mkScenarioList cheat c) scenarioStack)
  Key V.KEsc -> exitNewGameMenu scenarioStack
  CharKey 'q' -> exitNewGameMenu scenarioStack
  ControlChar 'q' -> halt
  VtyEvent ev -> do
    menu' <- nestEventM' curMenu (handleListEvent ev)
    uiState . uiMenu .= NewGameMenu (menu' :| rest)
  _ -> continueWithoutRedraw

exitNewGameMenu :: NonEmpty (BL.List Name ScenarioItem) -> EventM Name AppState ()
exitNewGameMenu stk = do
  uiState
    . uiMenu
    .= case snd (NE.uncons stk) of
      Nothing -> MainMenu (mainMenu NewGame)
      Just stk' -> NewGameMenu stk'

pressAnyKey :: Menu -> BrickEvent Name AppEvent -> EventM Name AppState ()
pressAnyKey m (VtyEvent (V.EvKey _ _)) = uiState . uiMenu .= m
pressAnyKey _ _ = continueWithoutRedraw

-- | The top-level event handler while we are running the game itself.
handleMainEvent :: BrickEvent Name AppEvent -> EventM Name AppState ()
handleMainEvent ev = do
  s <- get
  mt <- preuse $ uiState . uiModal . _Just . modalType
  let isRunning = maybe True isRunningModal mt
  case ev of
    AppEvent Frame
      | s ^. gameState . paused -> continueWithoutRedraw
      | otherwise -> runFrameUI
    -- ctrl-q works everywhere
    ControlChar 'q' ->
      case s ^. gameState . winCondition of
        Won _ -> toggleModal WinModal
        _ -> toggleModal QuitModal
    VtyEvent (V.EvResize _ _) -> invalidateCacheEntry WorldCache
    Key V.KEsc
      | isJust (s ^. uiState . uiError) -> uiState . uiError .= Nothing
      | Just m <- s ^. uiState . uiModal -> do
          safeAutoUnpause
          uiState . uiModal .= Nothing
          -- message modal is not autopaused, so update notifications when leaving it
          case m ^. modalType of
            MessagesModal -> do
              gameState . lastSeenMessageTime .= s ^. gameState . ticks
            _ -> return ()
    FKey 1 -> toggleModal HelpModal
    FKey 2 -> toggleModal RobotsModal
    FKey 3 | not (null (s ^. gameState . availableRecipes . notificationsContent)) -> do
      toggleModal RecipesModal
      gameState . availableRecipes . notificationsCount .= 0
    FKey 4 | not (null (s ^. gameState . availableCommands . notificationsContent)) -> do
      toggleModal CommandsModal
      gameState . availableCommands . notificationsCount .= 0
    FKey 5 | not (null (s ^. gameState . messageNotifications . notificationsContent)) -> do
      toggleModal MessagesModal
      gameState . lastSeenMessageTime .= s ^. gameState . ticks
    ControlChar 'g' -> case s ^. uiState . uiGoal of
      Just g | g /= [] -> toggleModal (GoalModal g)
      _ -> continueWithoutRedraw
    MetaChar 'h' -> do
      t <- liftIO $ getTime Monotonic
      h <- use $ uiState . uiHideRobotsUntil
      if h >= t
        then -- ignore repeated keypresses
          continueWithoutRedraw
        else -- hide for two seconds
        do
          uiState . uiHideRobotsUntil .= t + TimeSpec 2 0
          invalidateCacheEntry WorldCache
    -- pausing and stepping
    ControlChar 'p' | isRunning -> safeTogglePause
    ControlChar 'o' | isRunning -> do
      gameState . runStatus .= ManualPause
      runGameTickUI
    -- speed controls
    ControlChar 'x' | isRunning -> modify $ adjustTPS (+)
    ControlChar 'z' | isRunning -> modify $ adjustTPS (-)
    -- special keys that work on all panels
    MetaChar 'w' -> setFocus WorldPanel
    MetaChar 'e' -> setFocus RobotPanel
    MetaChar 'r' -> setFocus REPLPanel
    MetaChar 't' -> setFocus InfoPanel
    -- pass keys on to modal event handler if a modal is open
    VtyEvent vev
      | isJust (s ^. uiState . uiModal) -> handleModalEvent vev
    -- toggle creative mode if in "cheat mode"
    ControlChar 'v'
      | s ^. uiState . uiCheatMode -> gameState . creativeMode %= not
    MouseDown n _ _ mouseLoc ->
      case n of
        FocusablePanel WorldPanel -> do
          mouseCoordsM <- Brick.zoom gameState (mouseLocToWorldCoords mouseLoc)
          uiState . uiWorldCursor .= mouseCoordsM
        REPLInput -> handleREPLEvent ev
        _ -> continueWithoutRedraw
    MouseUp n _ _mouseLoc -> do
      case n of
        InventoryListItem pos -> uiState . uiInventory . traverse . _2 %= BL.listMoveTo pos
        _ -> return ()
      flip whenJust setFocus $ case n of
        -- Adapt click event origin to their right panel.
        -- For the REPL and the World view, using 'Brick.Widgets.Core.clickable' correctly set the origin.
        -- However this does not seems to work for the robot and info panel.
        -- Thus we force the destination focus here.
        InventoryList -> Just RobotPanel
        InventoryListItem _ -> Just RobotPanel
        InfoViewport -> Just InfoPanel
        REPLInput -> Just REPLPanel
        _ -> Nothing
      case n of
        FocusablePanel x -> setFocus x
        _ -> return ()
    -- dispatch any other events to the focused panel handler
    _ev -> do
      fring <- use $ uiState . uiFocusRing
      case focusGetCurrent fring of
        Just (FocusablePanel x) -> ($ ev) $ case x of
          REPLPanel -> handleREPLEvent
          WorldPanel -> handleWorldEvent
          RobotPanel -> handleRobotPanelEvent
          InfoPanel -> handleInfoPanelEvent infoScroll
        _ -> continueWithoutRedraw

mouseLocToWorldCoords :: Brick.Location -> EventM Name GameState (Maybe W.Coords)
mouseLocToWorldCoords (Brick.Location mouseLoc) = do
  mext <- lookupExtent WorldExtent
  case mext of
    Nothing -> pure Nothing
    Just ext -> do
      region <- gets $ flip viewingRegion (bimap fromIntegral fromIntegral (extentSize ext))
      let regionStart = W.unCoords (fst region)
          mouseLoc' = bimap fromIntegral fromIntegral mouseLoc
          mx = snd mouseLoc' + fst regionStart
          my = fst mouseLoc' + snd regionStart
       in pure . Just $ W.Coords (mx, my)

-- | Set the game to Running if it was (auto) paused otherwise to paused.
--
-- Also resets the last frame time to now. If we are pausing, it
-- doesn't matter; if we are unpausing, this is critical to
-- ensure the next frame doesn't think it has to catch up from
-- whenever the game was paused!
safeTogglePause :: EventM Name AppState ()
safeTogglePause = do
  curTime <- liftIO $ getTime Monotonic
  uiState . lastFrameTime .= curTime
  gameState . runStatus %= toggleRunStatus

-- | Only unpause the game if leaving autopaused modal.
--
-- Note that the game could have been paused before opening
-- the modal, in that case, leave the game paused.
safeAutoUnpause :: EventM Name AppState ()
safeAutoUnpause = do
  runs <- use $ gameState . runStatus
  when (runs == AutoPause) safeTogglePause

toggleModal :: ModalType -> EventM Name AppState ()
toggleModal mt = do
  modal <- use $ uiState . uiModal
  case modal of
    Nothing -> openModal mt
    Just _ -> uiState . uiModal .= Nothing >> safeAutoUnpause

handleModalEvent :: V.Event -> EventM Name AppState ()
handleModalEvent = \case
  V.EvKey V.KEnter [] -> do
    mdialog <- preuse $ uiState . uiModal . _Just . modalDialog
    toggleModal QuitModal
    case dialogSelection <$> mdialog of
      Just (Just QuitButton) -> quitGame
      Just (Just KeepPlayingButton) -> toggleModal KeepPlayingModal
      Just (Just (StartOverButton currentSeed siPair)) -> restartGame currentSeed siPair
      Just (Just (NextButton siPair)) -> saveScenarioInfoOnQuit >> startGame siPair Nothing
      _ -> return ()
  ev -> do
    Brick.zoom (uiState . uiModal . _Just . modalDialog) (handleDialogEvent ev)
    modal <- preuse $ uiState . uiModal . _Just . modalType
    case modal of
      Just _ -> handleInfoPanelEvent modalScroll (VtyEvent ev)
      _ -> return ()

-- | Write the @ScenarioInfo@ out to disk when exiting a game.
saveScenarioInfoOnQuit :: (MonadIO m, MonadState AppState m) => m ()
saveScenarioInfoOnQuit = do
  -- Don't save progress if we are in cheat mode
  cheat <- use $ uiState . uiCheatMode
  unless cheat $ do
    -- the path should be normalized and good to search in scenario collection
    mp' <- use $ gameState . currentScenarioPath
    case mp' of
      Nothing -> return ()
      Just p' -> do
        gs <- use $ gameState . scenarios
        p <- liftIO $ normalizeScenarioPath gs p'
        t <- liftIO getZonedTime
        won <- isJust <$> preuse (gameState . winCondition . _Won)
        ts <- use $ gameState . ticks
        let currentScenarioInfo :: Traversal' AppState ScenarioInfo
            currentScenarioInfo = gameState . scenarios . scenarioItemByPath p . _SISingle . _2
        currentScenarioInfo %= updateScenarioInfoOnQuit t ts won
        status <- preuse currentScenarioInfo
        case status of
          Nothing -> return ()
          Just si -> do
            let segments = splitDirectories p
            case segments of
              firstDir : _ -> do
                when (won && firstDir == tutorialsDirname) $
                  attainAchievement' t (Just $ T.pack p) (GlobalAchievement CompletedSingleTutorial)
              _ -> return ()
            liftIO $ saveScenarioInfo p si

        -- See what scenario is currently focused in the menu.  Depending on how the
        -- previous scenario ended (via quit vs. via win), it might be the same as
        -- currentScenarioPath or it might be different.
        curPath <- preuse $ uiState . uiMenu . _NewGameMenu . ix 0 . BL.listSelectedElementL . _SISingle . _2 . scenarioPath
        -- Now rebuild the NewGameMenu so it gets the updated ScenarioInfo,
        -- being sure to preserve the same focused scenario.
        sc <- use $ gameState . scenarios
        forM_ (mkNewGameMenu cheat sc (fromMaybe p curPath)) (uiState . uiMenu .=)

-- | Quit a game.
--
-- * writes out the updated REPL history to a @.swarm_history@ file
-- * saves current scenario status (InProgress/Completed)
-- * returns to the previous menu
quitGame :: EventM Name AppState ()
quitGame = do
  history <- use $ uiState . uiREPL . replHistory
  let hist = mapMaybe getREPLEntry $ getLatestREPLHistoryItems maxBound history
  liftIO $ (`T.appendFile` T.unlines hist) =<< getSwarmHistoryPath True
  saveScenarioInfoOnQuit
  menu <- use $ uiState . uiMenu
  case menu of
    NoMenu -> halt
    _ -> uiState . uiPlaying .= False

------------------------------------------------------------
-- Handling Frame events
------------------------------------------------------------

-- | Run the game for a single /frame/ (/i.e./ screen redraw), then
--   update the UI.  Depending on how long it is taking to draw each
--   frame, and how many ticks per second we are trying to achieve,
--   this may involve stepping the game any number of ticks (including
--   zero).
runFrameUI :: EventM Name AppState ()
runFrameUI = do
  runFrame
  redraw <- updateUI
  unless redraw continueWithoutRedraw

-- | Run the game for a single frame, without updating the UI.
runFrame :: EventM Name AppState ()
runFrame = do
  -- Reset the needsRedraw flag.  While procssing the frame and stepping the robots,
  -- the flag will get set to true if anything changes that requires redrawing the
  -- world (e.g. a robot moving or disappearing).
  gameState . needsRedraw .= False

  -- The logic here is taken from https://gafferongames.com/post/fix_your_timestep/ .

  -- Find out how long the previous frame took, by subtracting the
  -- previous time from the current time.
  prevTime <- use (uiState . lastFrameTime)
  curTime <- liftIO $ getTime Monotonic
  let frameTime = diffTimeSpec curTime prevTime

  -- Remember now as the new previous time.
  uiState . lastFrameTime .= curTime

  -- We now have some additional accumulated time to play with.  The
  -- idea is to now "catch up" by doing as many ticks as are supposed
  -- to fit in the accumulated time.  Some accumulated time may be
  -- left over, but it will roll over to the next frame.  This way we
  -- deal smoothly with things like a variable frame rate, the frame
  -- rate not being a nice multiple of the desired ticks per second,
  -- etc.
  uiState . accumulatedTime += frameTime

  -- Figure out how many ticks per second we're supposed to do,
  -- and compute the timestep `dt` for a single tick.
  lgTPS <- use (uiState . lgTicksPerSecond)
  let oneSecond = 1_000_000_000 -- one second = 10^9 nanoseconds
      dt
        | lgTPS >= 0 = oneSecond `div` (1 `shiftL` lgTPS)
        | otherwise = oneSecond * (1 `shiftL` abs lgTPS)

  -- Update TPS/FPS counters every second
  infoUpdateTime <- use (uiState . lastInfoTime)
  let updateTime = toNanoSecs $ diffTimeSpec curTime infoUpdateTime
  when (updateTime >= oneSecond) $ do
    -- Wait for at least one second to have elapsed
    when (infoUpdateTime /= 0) $ do
      -- set how much frame got processed per second
      frames <- use (uiState . frameCount)
      uiState . uiFPS .= fromIntegral (frames * fromInteger oneSecond) / fromIntegral updateTime

      -- set how much ticks got processed per frame
      uiTicks <- use (uiState . tickCount)
      uiState . uiTPF .= fromIntegral uiTicks / fromIntegral frames

      -- ensure this frame gets drawn
      gameState . needsRedraw .= True

    -- Reset the counter and wait another seconds for the next update
    uiState . tickCount .= 0
    uiState . frameCount .= 0
    uiState . lastInfoTime .= curTime

  -- Increment the frame count
  uiState . frameCount += 1

  -- Now do as many ticks as we need to catch up.
  uiState . frameTickCount .= 0
  runFrameTicks (fromNanoSecs dt)

ticksPerFrameCap :: Int
ticksPerFrameCap = 30

-- | Do zero or more ticks, with each tick notionally taking the given
--   timestep, until we have used up all available accumulated time,
--   OR until we have hit the cap on ticks per frame, whichever comes
--   first.
runFrameTicks :: TimeSpec -> EventM Name AppState ()
runFrameTicks dt = do
  a <- use (uiState . accumulatedTime)
  t <- use (uiState . frameTickCount)

  -- Is there still time left?  Or have we hit the cap on ticks per frame?
  when (a >= dt && t < ticksPerFrameCap) $ do
    -- If so, do a tick, count it, subtract dt from the accumulated time,
    -- and loop!
    runGameTick
    uiState . tickCount += 1
    uiState . frameTickCount += 1
    uiState . accumulatedTime -= dt
    runFrameTicks dt

-- | Run the game for a single tick, and update the UI.
runGameTickUI :: EventM Name AppState ()
runGameTickUI = runGameTick >> void updateUI

-- | Modifies the game state using a fused-effect state action.
zoomGameState :: (MonadState AppState m, MonadIO m) => Fused.StateC GameState (Fused.LiftC IO) a -> m ()
zoomGameState f = do
  gs <- use gameState
  gs' <- liftIO (Fused.runM (Fused.execState gs f))
  gameState .= gs'

updateAchievements :: EventM Name AppState ()
updateAchievements = do
  -- Merge the in-game achievements with the master list in UIState
  achievementsFromGame <- use $ gameState . gameAchievements
  let wrappedGameAchievements = M.mapKeys GameplayAchievement achievementsFromGame

  oldMasterAchievementsList <- use $ uiState . uiAchievements
  uiState . uiAchievements %= M.unionWith (<>) wrappedGameAchievements

  -- Don't save to disk unless there was a change in the attainment list.
  let incrementalAchievements = wrappedGameAchievements `M.difference` oldMasterAchievementsList
  unless (null incrementalAchievements) $ do
    -- TODO: This is where new achievements would be displayed in
    -- a popup (see #916)
    newAchievements <- use $ uiState . uiAchievements
    liftIO $ saveAchievementsInfo $ M.elems newAchievements

-- | Run the game for a single tick (/without/ updating the UI).
--   Every robot is given a certain amount of maximum computation to
--   perform a single world action (like moving, turning, grabbing,
--   etc.).
runGameTick :: EventM Name AppState ()
runGameTick = do
  zoomGameState gameTick
  updateAchievements

-- | Update the UI.  This function is used after running the
--   game for some number of ticks.
updateUI :: EventM Name AppState Bool
updateUI = do
  loadVisibleRegion

  -- If the game state indicates a redraw is needed, invalidate the
  -- world cache so it will be redrawn.
  g <- use gameState
  when (g ^. needsRedraw) $ invalidateCacheEntry WorldCache

  -- Check if the inventory list needs to be updated.
  listRobotHash <- fmap fst <$> use (uiState . uiInventory)
  -- The hash of the robot whose inventory is currently displayed (if any)

  fr <- use (gameState . to focusedRobot)
  let focusedRobotHash = view inventoryHash <$> fr
  -- The hash of the focused robot (if any)

  shouldUpdate <- use (uiState . uiInventoryShouldUpdate)
  -- If the hashes don't match (either because which robot (or
  -- whether any robot) is focused changed, or the focused robot's
  -- inventory changed), regenerate the list.
  inventoryUpdated <-
    if listRobotHash /= focusedRobotHash || shouldUpdate
      then do
        Brick.zoom uiState $ populateInventoryList fr
        (uiState . uiInventoryShouldUpdate) .= False
        pure True
      else pure False

  -- Now check if the base finished running a program entered at the REPL.
  replUpdated <- case g ^. replStatus of
    -- It did, and the result was the unit value.  Just reset replStatus.
    REPLWorking (Typed (Just VUnit) typ reqs) -> do
      gameState . replStatus .= REPLDone (Just $ Typed VUnit typ reqs)
      pure True

    -- It did, and returned some other value.  Pretty-print the
    -- result as a REPL output, with its type, and reset the replStatus.
    REPLWorking (Typed (Just v) pty reqs) -> do
      let finalType = stripCmd pty
      let val = Typed (stripVResult v) finalType reqs
      itIx <- use (gameState . replNextValueIndex)
      let itName = fromString $ "it" ++ show itIx
      let out = T.intercalate " " [itName, ":", prettyText finalType, "=", into (prettyValue v)]
      uiState . uiREPL . replHistory %= addREPLItem (REPLOutput out)
      gameState . replStatus .= REPLDone (Just val)
      gameState . baseRobot . robotContext . at itName .= Just val
      gameState . replNextValueIndex %= (+ 1)
      pure True

    -- Otherwise, do nothing.
    _ -> pure False

  -- If the focused robot's log has been updated and the UI focus
  -- isn't currently on the inventory or info panels, attempt to
  -- automatically switch to the logger and scroll all the way down so
  -- the new message can be seen.
  uiState . uiScrollToEnd .= False
  logUpdated <- do
    -- If the inventory or info panels are currently focused, it would
    -- be rude to update them right under the user's nose, so consider
    -- them "sticky".  They will be updated as soon as the player moves
    -- the focus away.
    fring <- use $ uiState . uiFocusRing
    let sticky = focusGetCurrent fring `elem` map (Just . FocusablePanel) [RobotPanel, InfoPanel]

    -- Check if the robot log was updated and we are allowed to change
    -- the inventory+info panels.
    case maybe False (view robotLogUpdated) fr && not sticky of
      False -> pure False
      True -> do
        -- Reset the log updated flag
        zoomGameState clearFocusedRobotLogUpdated

        -- Find and focus an installed "logger" device in the inventory list.
        let isLogger (InstalledEntry e) = e ^. entityName == "logger"
            isLogger _ = False
            focusLogger = BL.listFindBy isLogger

        uiState . uiInventory . _Just . _2 %= focusLogger

        -- Now inform the UI that it should scroll the info panel to
        -- the very end.
        uiState . uiScrollToEnd .= True
        pure True

  -- Decide whether the info panel has more content scrolled off the
  -- top and/or bottom, so we can draw some indicators to show it if
  -- so.  Note, because we only know the update size and position of
  -- the viewport *after* it has been rendered, this means the top and
  -- bottom indicators will only be updated one frame *after* the info
  -- panel updates, but this isn't really that big of deal.
  infoPanelUpdated <- do
    mvp <- lookupViewport InfoViewport
    case mvp of
      Nothing -> return False
      Just vp -> do
        let topMore = (vp ^. vpTop) > 0
            botMore = (vp ^. vpTop + snd (vp ^. vpSize)) < snd (vp ^. vpContentSize)
        oldTopMore <- uiState . uiMoreInfoTop <<.= topMore
        oldBotMore <- uiState . uiMoreInfoBot <<.= botMore
        return $ oldTopMore /= topMore || oldBotMore /= botMore

  -- Decide whether we need to update the current goal text, and pop
  -- up a modal dialog.
  curGoal <- use (uiState . uiGoal)
  newGoal <-
    preuse (gameState . winCondition . _WinConditions . _NonEmpty . _1 . objectiveGoal)

  let goalUpdated = curGoal /= newGoal
  when goalUpdated $ do
    uiState . uiGoal .= newGoal
    case newGoal of
      Just goal | goal /= [] -> do
        toggleModal (GoalModal goal)
      _ -> return ()

  -- Decide whether to show a pop-up modal congratulating the user on
  -- successfully completing the current challenge.
  winModalUpdated <- do
    w <- use (gameState . winCondition)
    case w of
      Won False -> do
        gameState . winCondition .= Won True
        toggleModal WinModal
        uiState . uiMenu %= advanceMenu
        return True
      _ -> return False

  let redraw = g ^. needsRedraw || inventoryUpdated || replUpdated || logUpdated || infoPanelUpdated || goalUpdated || winModalUpdated
  pure redraw

-- | Make sure all tiles covering the visible part of the world are
--   loaded.
loadVisibleRegion :: EventM Name AppState ()
loadVisibleRegion = do
  mext <- lookupExtent WorldExtent
  case mext of
    Nothing -> return ()
    Just (Extent _ _ size) -> do
      gs <- use gameState
      gameState . world %= W.loadRegion (viewingRegion gs (over both fromIntegral size))

-- | Strips top-level `cmd` from type (in case of REPL evaluation),
--   and returns a boolean to indicate if it happened
stripCmd :: Polytype -> Polytype
stripCmd (Forall xs (TyCmd ty)) = Forall xs ty
stripCmd pty = pty

------------------------------------------------------------
-- REPL events
------------------------------------------------------------

-- | Set the REPLForm to the given value, resetting type error checks to Nothing
--   and removing uiError.
resetREPL :: T.Text -> REPLPrompt -> UIState -> UIState
resetREPL t r ui =
  ui
    & uiREPL . replPromptText .~ t
    & uiREPL . replPromptType .~ r
    & uiError .~ Nothing

-- | Handle a user input event for the REPL.
handleREPLEvent :: BrickEvent Name AppEvent -> EventM Name AppState ()
handleREPLEvent x = do
  s <- get
  let repl = s ^. uiState . uiREPL
      controlMode = repl ^. replControlMode
      uinput = repl ^. replPromptText
  case x of
    MetaChar 'p' ->
      onlyCreative $ do
        if T.null uinput
          then uiState . uiREPL . replControlMode %= cycleEnum
          else uiState . uiError ?= "Please clear the REPL first."
    _ -> case controlMode of
      Typing -> handleREPLEventTyping x
      Piloting -> handleREPLEventPiloting x

-- | Handle a user "piloting" input event for the REPL.
handleREPLEventPiloting :: BrickEvent Name AppEvent -> EventM Name AppState ()
handleREPLEventPiloting x = case x of
  Key V.KUp -> inputCmd "move"
  Key V.KDown -> inputCmd "turn back"
  Key V.KLeft -> inputCmd "turn left"
  Key V.KRight -> inputCmd "turn right"
  ShiftKey V.KUp -> inputCmd "turn north"
  ShiftKey V.KDown -> inputCmd "turn south"
  ShiftKey V.KLeft -> inputCmd "turn west"
  ShiftKey V.KRight -> inputCmd "turn east"
  Key V.KDel -> inputCmd "selfdestruct"
  CharKey 'g' -> inputCmd "grab"
  CharKey 'h' -> inputCmd "harvest"
  CharKey 'd' -> inputCmd "drill forward"
  CharKey 's' -> inputCmd "scan forward"
  CharKey 'b' -> inputCmd "blocked"
  CharKey 'u' -> inputCmd "upload base"
  _ -> inputCmd "noop"
 where
  inputCmd cmdText = do
    uiState . uiREPL %= setCmd (cmdText <> ";")
    modify validateREPLForm
    handleREPLEventTyping $ Key V.KEnter

  setCmd nt repl =
    repl
      & replPromptText .~ nt
      & replPromptType .~ CmdPrompt []

-- | Handle a user input event for the REPL.
handleREPLEventTyping :: BrickEvent Name AppEvent -> EventM Name AppState ()
handleREPLEventTyping = \case
  ControlChar 'c' -> do
    gameState . baseRobot . machine %= cancel
    uiState . uiREPL . replPromptType .= CmdPrompt []
    uiState . uiREPL . replPromptText .= ""
  Key V.KEnter -> do
    s <- get
    let topCtx = topContext s
        repl = s ^. uiState . uiREPL
        uinput = repl ^. replPromptText

        -- The player typed something at the REPL and hit Enter; this
        -- function takes the resulting ProcessedTerm (if the REPL
        -- input is valid) and sets up the base robot to run it.
        startBaseProgram t@(ProcessedTerm _ (Module tm _) reqs reqCtx) =
          -- Set the REPL status to Working
          (gameState . replStatus .~ REPLWorking (Typed Nothing (sType tm) reqs))
            -- The `reqCtx` maps names of variables defined in the
            -- term (by `def` statements) to their requirements.
            -- E.g. if we had `def m = move end`, the reqCtx would
            -- record the fact that `m` needs the `move` capability.
            -- We simply add the entire `reqCtx` to the robot's
            -- context, so we can look up requirements if we later
            -- need to requirements-check an argument to `build` or
            -- `reprogram` at runtime.  See the discussion at
            -- https://github.com/swarm-game/swarm/pull/827 for more
            -- details.
            . (gameState . baseRobot . robotContext . defReqs <>~ reqCtx)
            -- Set up the robot's CESK machine to evaluate/execute the
            -- given term, being sure to initialize the CESK machine
            -- environment and store from the top-level context.
            . (gameState . baseRobot . machine .~ initMachine t (topCtx ^. defVals) (topCtx ^. defStore))
            -- Finally, be sure to activate the base robot.
            . (gameState %~ execState (activateRobot 0))

    if not $ s ^. gameState . replWorking
      then case repl ^. replPromptType of
        CmdPrompt _ ->
          case processTerm' (topCtx ^. defTypes) (topCtx ^. defReqs) uinput of
            Right mt -> do
              uiState %= resetREPL "" (CmdPrompt [])
              uiState . uiREPL . replHistory %= addREPLItem (REPLEntry uinput)
              modify $ maybe id startBaseProgram mt
            Left err -> uiState . uiError ?= err
        SearchPrompt hist ->
          case lastEntry uinput hist of
            Nothing -> uiState %= resetREPL "" (CmdPrompt [])
            Just found
              | T.null uinput -> uiState %= resetREPL "" (CmdPrompt [])
              | otherwise -> do
                  uiState %= resetREPL found (CmdPrompt [])
                  modify validateREPLForm
      else continueWithoutRedraw
  Key V.KUp -> modify $ adjReplHistIndex Older
  Key V.KDown -> modify $ adjReplHistIndex Newer
  ControlChar 'r' -> do
    s <- get
    let uinput = s ^. uiState . uiREPL . replPromptText
    case s ^. uiState . uiREPL . replPromptType of
      CmdPrompt _ -> uiState . uiREPL . replPromptType .= SearchPrompt (s ^. uiState . uiREPL . replHistory)
      SearchPrompt rh -> case lastEntry uinput rh of
        Nothing -> pure ()
        Just found -> uiState . uiREPL . replPromptType .= SearchPrompt (removeEntry found rh)
  CharKey '\t' -> do
    s <- get
    let names = s ^.. gameState . baseRobot . robotContext . defTypes . to assocs . traverse . _1
    uiState . uiREPL %= tabComplete names (s ^. gameState . entityMap)
    modify validateREPLForm
  EscapeKey -> do
    formSt <- use $ uiState . uiREPL . replPromptType
    case formSt of
      CmdPrompt {} -> continueWithoutRedraw
      SearchPrompt _ ->
        uiState %= resetREPL "" (CmdPrompt [])
  ControlChar 'd' -> do
    text <- use $ uiState . uiREPL . replPromptText
    if text == T.empty
      then toggleModal QuitModal
      else continueWithoutRedraw
  -- finally if none match pass the event to the editor
  ev -> do
    Brick.zoom (uiState . uiREPL . replPromptEditor) (handleEditorEvent ev)
    uiState . uiREPL . replPromptType %= \case
      CmdPrompt _ -> CmdPrompt [] -- reset completions on any event passed to editor
      SearchPrompt a -> SearchPrompt a
    modify validateREPLForm

data CompletionType
  = FunctionName
  | EntityName
  deriving (Eq)

-- | Try to complete the last word in a partially-entered REPL prompt using
--   reserved words and names in scope (in the case of function names) or
--   entity names (in the case of string literals).
tabComplete :: [Var] -> EntityMap -> REPLState -> REPLState
tabComplete names em repl = case repl ^. replPromptType of
  SearchPrompt _ -> repl
  CmdPrompt mms
    -- Case 1: If completion candidates have already been
    -- populated via case (3), cycle through them.
    -- Note that tabbing through the candidates *does* update the value
    -- of "t", which one might think would narrow the candidate list
    -- to only that match and therefore halt the cycling.
    -- However, the candidate list only gets recomputed (repopulated)
    -- if the user subsequently presses a non-Tab key. Thus the current
    -- value of "t" is ignored for all Tab presses subsequent to the
    -- first.
    | (m : ms) <- mms -> setCmd (replacementFunc m) (ms ++ [m])
    -- Case 2: Require at least one letter to be typed in order to offer completions for
    -- function names.
    -- We allow suggestions for Entity Name strings without anything having been typed.
    | T.null lastWord && completionType == FunctionName -> setCmd t []
    -- Case 3: Typing another character in the REPL clears the completion candidates from
    -- the CmdPrompt, so when Tab is pressed again, this case then gets executed and
    -- repopulates them.
    | otherwise -> case candidateMatches of
        [] -> setCmd t []
        [m] -> setCmd (completeWith m) []
        -- Perform completion with the first candidate, then populate the list
        -- of all candidates with the current completion moved to the back
        -- of the queue.
        (m : ms) -> setCmd (completeWith m) (ms ++ [m])
 where
  -- checks the "parity" of the number of quotes. If odd, then there is an open quote.
  hasOpenQuotes = (== 1) . (`mod` 2) . T.count "\""

  completionType =
    if hasOpenQuotes t
      then EntityName
      else FunctionName

  replacementFunc = T.append $ T.dropWhileEnd replacementBoundaryPredicate t
  completeWith m = T.append t $ T.drop (T.length lastWord) m
  lastWord = T.takeWhileEnd replacementBoundaryPredicate t
  candidateMatches = filter (lastWord `T.isPrefixOf`) replacementCandidates

  (replacementCandidates, replacementBoundaryPredicate) = case completionType of
    EntityName -> (entityNames, (/= '"'))
    FunctionName -> (possibleWords, isIdentChar)

  possibleWords = reservedWords ++ names

  entityNames = M.keys $ entitiesByName em

  t = repl ^. replPromptText
  setCmd nt ms =
    repl
      & replPromptText .~ nt
      & replPromptType .~ CmdPrompt ms

-- | Validate the REPL input when it changes: see if it parses and
--   typechecks, and set the color accordingly.
validateREPLForm :: AppState -> AppState
validateREPLForm s =
  case replPrompt of
    CmdPrompt _
      | T.null uinput ->
          let theType = s ^. gameState . replStatus . replActiveType
           in s & uiState . uiREPL . replType .~ theType
    CmdPrompt _
      | otherwise ->
<<<<<<< HEAD
        let result = processTerm' (topCtx ^. defTypes) (topCtx ^. defReqs) uinput
            theType = case result of
              Right (Just (ProcessedTerm _ (Module tm _) _ _)) -> Just (sType tm)
              _ -> Nothing
         in s
              & uiState . uiREPL . replValid .~ isRight result
              & uiState . uiREPL . replType .~ theType
=======
          let result = processTerm' (topCtx ^. defTypes) (topCtx ^. defReqs) uinput
              theType = case result of
                Right (Just (ProcessedTerm _ (Module ty _) _ _)) -> Just ty
                _ -> Nothing
           in s
                & uiState . uiREPL . replValid .~ isRight result
                & uiState . uiREPL . replType .~ theType
>>>>>>> 5e774fac
    SearchPrompt _ -> s
 where
  uinput = s ^. uiState . uiREPL . replPromptText
  replPrompt = s ^. uiState . uiREPL . replPromptType
  topCtx = topContext s

-- | Update our current position in the REPL history.
adjReplHistIndex :: TimeDir -> AppState -> AppState
adjReplHistIndex d s =
  s
    & uiState . uiREPL %~ moveREPL
    & validateREPLForm
 where
  moveREPL :: REPLState -> REPLState
  moveREPL repl =
    newREPL
      & (if replIndexIsAtInput (repl ^. replHistory) then saveLastEntry else id)
      & (if oldEntry /= newEntry then showNewEntry else id)
   where
    -- new AppState after moving the repl index
    newREPL :: REPLState
    newREPL = repl & replHistory %~ moveReplHistIndex d oldEntry

    saveLastEntry = replLast .~ (repl ^. replPromptText)
    showNewEntry = (replPromptEditor .~ newREPLEditor newEntry) . (replPromptType .~ CmdPrompt [])
    -- get REPL data
    getCurrEntry = fromMaybe (repl ^. replLast) . getCurrentItemText . view replHistory
    oldEntry = getCurrEntry repl
    newEntry = getCurrEntry newREPL

------------------------------------------------------------
-- World events
------------------------------------------------------------

worldScrollDist :: Int32
worldScrollDist = 8

onlyCreative :: MonadState AppState m => m () -> m ()
onlyCreative a = do
  c <- use $ gameState . creativeMode
  when c a

-- | Handle a user input event in the world view panel.
handleWorldEvent :: BrickEvent Name AppEvent -> EventM Name AppState ()
-- scrolling the world view in Creative mode
handleWorldEvent = \case
  Key k | k `elem` moveKeys -> onlyCreative $ scrollView (.+^ (worldScrollDist *^ keyToDir k))
  CharKey 'c' -> do
    invalidateCacheEntry WorldCache
    gameState . viewCenterRule .= VCRobot 0
  -- show fps
  CharKey 'f' -> uiState . uiShowFPS %= not
  -- Fall-through case: don't do anything.
  _ -> continueWithoutRedraw
 where
  moveKeys =
    [ V.KUp
    , V.KDown
    , V.KLeft
    , V.KRight
    , V.KChar 'h'
    , V.KChar 'j'
    , V.KChar 'k'
    , V.KChar 'l'
    ]

-- | Manually scroll the world view.
scrollView :: (Location -> Location) -> EventM Name AppState ()
scrollView update = do
  -- Manually invalidate the 'WorldCache' instead of just setting
  -- 'needsRedraw'.  I don't quite understand why the latter doesn't
  -- always work, but there seems to be some sort of race condition
  -- where 'needsRedraw' gets reset before the UI drawing code runs.
  invalidateCacheEntry WorldCache
  gameState %= modifyViewCenter update

-- | Convert a directional key into a direction.
keyToDir :: V.Key -> Heading
keyToDir V.KUp = north
keyToDir V.KDown = south
keyToDir V.KRight = east
keyToDir V.KLeft = west
keyToDir (V.KChar 'h') = west
keyToDir (V.KChar 'j') = south
keyToDir (V.KChar 'k') = north
keyToDir (V.KChar 'l') = east
keyToDir _ = zero

-- | Adjust the ticks per second speed.
adjustTPS :: (Int -> Int -> Int) -> AppState -> AppState
adjustTPS (+/-) = uiState . lgTicksPerSecond %~ (+/- 1)

------------------------------------------------------------
-- Robot panel events
------------------------------------------------------------

-- | Handle user input events in the robot panel.
handleRobotPanelEvent :: BrickEvent Name AppEvent -> EventM Name AppState ()
handleRobotPanelEvent = \case
  (Key V.KEnter) ->
    gets focusedEntity >>= maybe continueWithoutRedraw descriptionModal
  (CharKey 'm') ->
    gets focusedEntity >>= maybe continueWithoutRedraw makeEntity
  (CharKey '0') -> do
    uiState . uiInventoryShouldUpdate .= True
    uiState . uiShowZero %= not
  (CharKey ';') -> do
    uiState . uiInventoryShouldUpdate .= True
    uiState . uiInventorySort %= cycleSortOrder
  (CharKey ':') -> do
    uiState . uiInventoryShouldUpdate .= True
    uiState . uiInventorySort %= cycleSortDirection
  (VtyEvent ev) -> do
    -- This does not work we want to skip redrawing in the no-list case
    -- Brick.zoom (uiState . uiInventory . _Just . _2) (handleListEventWithSeparators ev (is _Separator))
    mList <- preuse $ uiState . uiInventory . _Just . _2
    case mList of
      Nothing -> continueWithoutRedraw
      Just l -> do
        l' <- nestEventM' l (handleListEventWithSeparators ev (is _Separator))
        uiState . uiInventory . _Just . _2 .= l'
  _ -> continueWithoutRedraw

-- | Attempt to make an entity selected from the inventory, if the
--   base is not currently busy.
makeEntity :: Entity -> EventM Name AppState ()
makeEntity e = do
  s <- get
  let name = e ^. entityName
      mkPT = [tmQ| make $str:name |]
      topStore =
        fromMaybe emptyStore $
          s ^? gameState . baseRobot . robotContext . defStore

  case isActive <$> (s ^? gameState . baseRobot) of
    Just False -> do
      gameState . replStatus .= REPLWorking (Typed Nothing mkTy mkReq)
      gameState . baseRobot . machine .= initMachine mkPT empty topStore
      gameState %= execState (activateRobot 0)
    _ -> continueWithoutRedraw

-- | Display a modal window with the description of an entity.
descriptionModal :: Entity -> EventM Name AppState ()
descriptionModal e = do
  s <- get
  uiState . uiModal ?= generateModal s (DescriptionModal e)

------------------------------------------------------------
-- Info panel events
------------------------------------------------------------

-- | Handle user events in the info panel (just scrolling).
handleInfoPanelEvent :: ViewportScroll Name -> BrickEvent Name AppEvent -> EventM Name AppState ()
handleInfoPanelEvent vs = \case
  Key V.KDown -> vScrollBy vs 1
  Key V.KUp -> vScrollBy vs (-1)
  CharKey 'k' -> vScrollBy vs 1
  CharKey 'j' -> vScrollBy vs (-1)
  Key V.KPageDown -> vScrollPage vs Brick.Down
  Key V.KPageUp -> vScrollPage vs Brick.Up
  Key V.KHome -> vScrollToBeginning vs
  Key V.KEnd -> vScrollToEnd vs
  _ -> return ()<|MERGE_RESOLUTION|>--- conflicted
+++ resolved
@@ -1,9 +1,4 @@
 {-# LANGUAGE OverloadedStrings #-}
-<<<<<<< HEAD
-{-# LANGUAGE PatternSynonyms #-}
-{-# LANGUAGE QuasiQuotes #-}
-=======
->>>>>>> 5e774fac
 
 -- |
 -- Module      :  Swarm.TUI.Controller
@@ -976,23 +971,13 @@
            in s & uiState . uiREPL . replType .~ theType
     CmdPrompt _
       | otherwise ->
-<<<<<<< HEAD
-        let result = processTerm' (topCtx ^. defTypes) (topCtx ^. defReqs) uinput
-            theType = case result of
-              Right (Just (ProcessedTerm _ (Module tm _) _ _)) -> Just (sType tm)
-              _ -> Nothing
-         in s
-              & uiState . uiREPL . replValid .~ isRight result
-              & uiState . uiREPL . replType .~ theType
-=======
           let result = processTerm' (topCtx ^. defTypes) (topCtx ^. defReqs) uinput
               theType = case result of
-                Right (Just (ProcessedTerm _ (Module ty _) _ _)) -> Just ty
+                Right (Just (ProcessedTerm _ (Module tm _) _ _)) -> Just (sType tm)
                 _ -> Nothing
            in s
                 & uiState . uiREPL . replValid .~ isRight result
                 & uiState . uiREPL . replType .~ theType
->>>>>>> 5e774fac
     SearchPrompt _ -> s
  where
   uinput = s ^. uiState . uiREPL . replPromptText
