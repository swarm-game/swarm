{-# LANGUAGE FlexibleContexts #-}
{-# LANGUAGE LambdaCase #-}
{-# LANGUAGE NumericUnderscores #-}
{-# LANGUAGE OverloadedStrings #-}
{-# LANGUAGE PatternSynonyms #-}

-- |
-- Module      :  Swarm.TUI.Controller
-- Copyright   :  Brent Yorgey
-- Maintainer  :  byorgey@gmail.com
--
-- SPDX-License-Identifier: BSD-3-Clause
--
-- Event handlers for the TUI.
module Swarm.TUI.Controller (
  -- * Event handling
  handleEvent,
  quitGame,

  -- ** Handling 'Frame' events
  runFrameUI,
  runFrame,
  runFrameTicks,
  runGameTickUI,
  runGameTick,
  updateUI,

  -- ** REPL panel
  handleREPLEvent,
  validateREPLForm,
  adjReplHistIndex,
  TimeDir (..),

  -- ** World panel
  handleWorldEvent,
  keyToDir,
  scrollView,
  adjustTPS,

  -- ** Info panel
  handleInfoPanelEvent,
) where

import Control.Lens
import Control.Lens.Extras (is)
import Control.Monad.Except
import Control.Monad.State
import Data.Bits
import Data.Either (isRight)
import Data.Int (Int64)
import Data.List.NonEmpty (NonEmpty (..))
import qualified Data.List.NonEmpty as NE
import Data.Maybe (fromMaybe, isJust, mapMaybe)
import qualified Data.Set as S
import qualified Data.Text as T
import qualified Data.Text.IO as T
import qualified Data.Vector as V
import Linear
import System.Clock
import Witch (into)

import Brick hiding (Direction)
import Brick.Focus
import Brick.Forms
import Brick.Widgets.Dialog
import qualified Brick.Widgets.List as BL
import qualified Graphics.Vty as V

import Brick.Widgets.List (handleListEvent)
import qualified Control.Carrier.Lift as Fused
import qualified Control.Carrier.State.Lazy as Fused
import Swarm.Game.CESK (cancel, emptyStore, initMachine)
import Swarm.Game.Entity hiding (empty)
import Swarm.Game.Robot
import Swarm.Game.Scenario (ScenarioCollection, ScenarioItem (..), scenarioCollectionToList)
import Swarm.Game.State
import Swarm.Game.Step (gameTick)
import Swarm.Game.Value (Value (VUnit), prettyValue)
import qualified Swarm.Game.World as W
import Swarm.Language.Capability
import Swarm.Language.Context
import Swarm.Language.Pipeline
import Swarm.Language.Pretty
import Swarm.Language.Syntax
import Swarm.Language.Types
import Swarm.TUI.List
import Swarm.TUI.Model
import Swarm.TUI.View (generateModal)
import Swarm.Util hiding ((<<.=))

-- | Pattern synonyms to simplify brick event handler
pattern Key :: V.Key -> BrickEvent n e
pattern Key k = VtyEvent (V.EvKey k [])

pattern CharKey, ControlKey, MetaKey :: Char -> BrickEvent n e
pattern CharKey c = VtyEvent (V.EvKey (V.KChar c) [])
pattern ControlKey c = VtyEvent (V.EvKey (V.KChar c) [V.MCtrl])
pattern MetaKey c = VtyEvent (V.EvKey (V.KChar c) [V.MMeta])

pattern FKey :: Int -> BrickEvent n e
pattern FKey c = VtyEvent (V.EvKey (V.KFun c) [])

-- | The top-level event handler for the TUI.
handleEvent :: AppState -> BrickEvent Name AppEvent -> EventM Name (Next AppState)
handleEvent s = case s ^. uiState . uiMenu of
  NoMenu -> handleMainEvent s
  MainMenu l -> handleMainMenuEvent l s
  NewGameMenu l -> handleNewGameMenuEvent l s
  TutorialMenu -> pressAnyKey (MainMenu (mainMenu Tutorial)) s
  AboutMenu -> pressAnyKey (MainMenu (mainMenu About)) s

-- | The event handler for the main menu.
handleMainMenuEvent ::
  BL.List Name MainMenuEntry -> AppState -> BrickEvent Name AppEvent -> EventM Name (Next AppState)
handleMainMenuEvent menu s = \case
  Key V.KEnter ->
    case snd <$> BL.listSelectedElement menu of
      Nothing -> continueWithoutRedraw s
      Just x0 -> case x0 of
        NewGame ->
          continue $
            s & uiState . uiMenu -- here?
              .~ NewGameMenu (NE.fromList [mkScenarioList (s ^. uiState . uiCheatMode) (s ^. gameState . scenarios)])
        Tutorial -> continue $ s & uiState . uiMenu .~ TutorialMenu
        About -> continue $ s & uiState . uiMenu .~ AboutMenu
        Quit -> halt s
  CharKey 'q' -> halt s
  ControlKey 'q' -> halt s
  VtyEvent ev -> do
    menu' <- handleListEvent ev menu
    continue $ s & uiState . uiMenu .~ MainMenu menu'
  _ -> continueWithoutRedraw s

handleNewGameMenuEvent :: NonEmpty (BL.List Name ScenarioItem) -> AppState -> BrickEvent Name AppEvent -> EventM Name (Next AppState)
handleNewGameMenuEvent scenarioStack@(curMenu :| rest) s = \case
  Key V.KEnter ->
    case snd <$> BL.listSelectedElement curMenu of
      Nothing -> continueWithoutRedraw s
      Just (SISingle scene) -> do
        let gs = s ^. gameState
        gs' <- liftIO $ playScenario (gs ^. entityMap) scene Nothing Nothing gs

        continue $
          s & uiState . uiMenu .~ NoMenu
            & gameState .~ gs'
      Just (SICollection _ c) ->
        continue $
          s & uiState . uiMenu .~ NewGameMenu (NE.cons (mkScenarioList (s ^. uiState . uiCheatMode) c) scenarioStack)
  Key V.KEsc -> exitNewGameMenu s scenarioStack
  CharKey 'q' -> exitNewGameMenu s scenarioStack
  ControlKey 'q' -> exitNewGameMenu s scenarioStack
  VtyEvent ev -> do
    menu' <- handleListEvent ev curMenu
    continue $ s & uiState . uiMenu .~ NewGameMenu (menu' :| rest)
  _ -> continueWithoutRedraw s

mkScenarioList :: Bool -> ScenarioCollection -> BL.List Name ScenarioItem
mkScenarioList cheat = flip (BL.list ScenarioList) 1 . V.fromList . filterTest . scenarioCollectionToList
 where
  filterTest = if cheat then id else filter (\case SICollection n _ -> n /= "Testing"; _ -> True)

exitNewGameMenu :: AppState -> NonEmpty (BL.List Name ScenarioItem) -> EventM Name (Next AppState)
exitNewGameMenu s stk =
  continue $
    s & uiState . uiMenu
      .~ case snd (NE.uncons stk) of
        Nothing -> MainMenu (mainMenu NewGame)
        Just stk' -> NewGameMenu stk'

pressAnyKey :: Menu -> AppState -> BrickEvent Name AppEvent -> EventM Name (Next AppState)
pressAnyKey m s (VtyEvent (V.EvKey _ _)) = continue $ s & uiState . uiMenu .~ m
pressAnyKey _ s _ = continueWithoutRedraw s

-- | The top-level event handler while we are running the game itself.
handleMainEvent :: AppState -> BrickEvent Name AppEvent -> EventM Name (Next AppState)
handleMainEvent s = \case
  AppEvent Frame
    | s ^. gameState . paused -> continueWithoutRedraw s
    | otherwise -> runFrameUI s
  VtyEvent (V.EvResize _ _) -> do
    invalidateCacheEntry WorldCache
    continue s
  Key V.KEsc
    | isJust (s ^. uiState . uiError) -> continue $ s & uiState . uiError .~ Nothing
    | isJust (s ^. uiState . uiModal) -> continue $ s & uiState . uiModal .~ Nothing
  VtyEvent vev
    | isJust (s ^. uiState . uiModal) -> handleModalEvent s vev
  CharKey '\t' -> continue $ s & uiState . uiFocusRing %~ focusNext
  Key V.KBackTab -> continue $ s & uiState . uiFocusRing %~ focusPrev
  -- special keys that work on all panels
  ControlKey 'q' -> toggleModal s QuitModal >>= continue
  MetaKey 'w' -> setFocus s WorldPanel
  MetaKey 'e' -> setFocus s RobotPanel
  MetaKey 'r' -> setFocus s REPLPanel
  MetaKey 't' -> setFocus s InfoPanel
  -- toggle creative mode if in "cheat mode"
  ControlKey 'k'
    | s ^. uiState . uiCheatMode -> continue (s & gameState . creativeMode %~ not)
  FKey 1 -> toggleModal s HelpModal >>= continue
  -- dispatch any other events to the focused panel handler
  ev ->
    case focusGetCurrent (s ^. uiState . uiFocusRing) of
      Just REPLPanel -> handleREPLEvent s ev
      Just WorldPanel -> handleWorldEvent s ev
      Just RobotPanel -> handleRobotPanelEvent s ev
      Just InfoPanel -> handleInfoPanelEvent s ev
      _ -> continueWithoutRedraw s

setFocus :: AppState -> Name -> EventM Name (Next AppState)
setFocus s name = continue $ s & uiState . uiFocusRing %~ focusSetCurrent name

toggleModal :: AppState -> ModalType -> EventM Name AppState
toggleModal s mt = do
  curTime <- liftIO $ getTime Monotonic
  return $
    s & case s ^. uiState . uiModal of
      Nothing -> (uiState . uiModal ?~ generateModal s mt) . ensurePause
      Just _ -> (uiState . uiModal .~ Nothing) . maybeUnpause . resetLastFrameTime curTime
 where
  -- Set the game to AutoPause if needed
  ensurePause
    | s ^. gameState . paused = id
    | otherwise = gameState . runStatus .~ AutoPause
  -- Set the game to Running if it was auto paused
  maybeUnpause
    | s ^. gameState . runStatus == AutoPause = gameState . runStatus .~ Running
    | otherwise = id
  -- When unpausing, it is critical to ensure the next frame doesn't
  -- catch up from the time spent in pause.
  -- TODO: manage unpause more safely to also cover
  -- the world event handler for the KChar 'p'.
  resetLastFrameTime curTime = uiState . lastFrameTime .~ curTime

handleModalEvent :: AppState -> V.Event -> EventM Name (Next AppState)
handleModalEvent s = \case
  V.EvKey V.KEnter [] -> do
    s' <- toggleModal s QuitModal
    case s ^? uiState . uiModal . _Just . modalDialog . to dialogSelection of
      Just (Just Confirm) -> quitGame s'
      _ -> continue s'
  ev -> do
    s' <- s & uiState . uiModal . _Just . modalDialog %%~ handleDialogEvent ev
    continue s'

-- | Quit a game.  Currently all it does is write out the updated REPL
--   history to a @.swarm_history@ file, and return to the main menu.
quitGame :: AppState -> EventM Name (Next AppState)
quitGame s = do
  let hist = mapMaybe getREPLEntry $ getLatestREPLHistoryItems maxBound history
  liftIO $ (`T.appendFile` T.unlines hist) =<< getSwarmHistoryPath True
  let s' =
        s & uiState . uiReplHistory %~ restartREPLHistory
          & uiState . uiMenu .~ MainMenu (mainMenu NewGame)
  continue s'
 where
  history = s ^. uiState . uiReplHistory

------------------------------------------------------------
-- Handling Frame events
------------------------------------------------------------

-- | Run the game for a single /frame/ (/i.e./ screen redraw), then
--   update the UI.  Depending on how long it is taking to draw each
--   frame, and how many ticks per second we are trying to achieve,
--   this may involve stepping the game any number of ticks (including
--   zero).
runFrameUI :: AppState -> EventM Name (Next AppState)
runFrameUI s = do
  (redraw, newState) <- runStateT (runFrame >> updateUI) s
  (if redraw then continue else continueWithoutRedraw) newState

-- | Run the game for a single frame, without updating the UI.
runFrame :: StateT AppState (EventM Name) ()
runFrame = do
  -- Reset the needsRedraw flag.  While procssing the frame and stepping the robots,
  -- the flag will get set to true if anything changes that requires redrawing the
  -- world (e.g. a robot moving or disappearing).
  gameState . needsRedraw .= False

  -- The logic here is taken from https://gafferongames.com/post/fix_your_timestep/ .

  -- Find out how long the previous frame took, by subtracting the
  -- previous time from the current time.
  prevTime <- use (uiState . lastFrameTime)
  curTime <- liftIO $ getTime Monotonic
  let frameTime = diffTimeSpec curTime prevTime

  -- Remember now as the new previous time.
  uiState . lastFrameTime .= curTime

  -- We now have some additional accumulated time to play with.  The
  -- idea is to now "catch up" by doing as many ticks as are supposed
  -- to fit in the accumulated time.  Some accumulated time may be
  -- left over, but it will roll over to the next frame.  This way we
  -- deal smoothly with things like a variable frame rate, the frame
  -- rate not being a nice multiple of the desired ticks per second,
  -- etc.
  uiState . accumulatedTime += frameTime

  -- Figure out how many ticks per second we're supposed to do,
  -- and compute the timestep `dt` for a single tick.
  lgTPS <- use (uiState . lgTicksPerSecond)
  let oneSecond = 1_000_000_000 -- one second = 10^9 nanoseconds
      dt
        | lgTPS >= 0 = oneSecond `div` (1 `shiftL` lgTPS)
        | otherwise = oneSecond * (1 `shiftL` abs lgTPS)

  -- Update TPS/FPS counters every second
  infoUpdateTime <- use (uiState . lastInfoTime)
  let updateTime = toNanoSecs $ diffTimeSpec curTime infoUpdateTime
  when (updateTime >= oneSecond) $ do
    -- Wait for at least one second to have elapsed
    when (infoUpdateTime /= 0) $ do
      -- set how much frame got processed per second
      frames <- use (uiState . frameCount)
      uiState . uiFPS .= fromIntegral (frames * fromInteger oneSecond) / fromIntegral updateTime

      -- set how much ticks got processed per frame
      uiTicks <- use (uiState . tickCount)
      uiState . uiTPF .= fromIntegral uiTicks / fromIntegral frames

      -- ensure this frame gets drawn
      gameState . needsRedraw .= True

    -- Reset the counter and wait another seconds for the next update
    uiState . tickCount .= 0
    uiState . frameCount .= 0
    uiState . lastInfoTime .= curTime

  -- Increment the frame count
  uiState . frameCount += 1

  -- Now do as many ticks as we need to catch up.
  uiState . frameTickCount .= 0
  runFrameTicks (fromNanoSecs dt)

ticksPerFrameCap :: Int
ticksPerFrameCap = 30

-- | Do zero or more ticks, with each tick notionally taking the given
--   timestep, until we have used up all available accumulated time,
--   OR until we have hit the cap on ticks per frame, whichever comes
--   first.
runFrameTicks :: TimeSpec -> StateT AppState (EventM Name) ()
runFrameTicks dt = do
  a <- use (uiState . accumulatedTime)
  t <- use (uiState . frameTickCount)

  -- Is there still time left?  Or have we hit the cap on ticks per frame?
  when (a >= dt && t < ticksPerFrameCap) $ do
    -- If so, do a tick, count it, subtract dt from the accumulated time,
    -- and loop!
    runGameTick
    uiState . tickCount += 1
    uiState . frameTickCount += 1
    uiState . accumulatedTime -= dt
    runFrameTicks dt

-- | Run the game for a single tick, and update the UI.
runGameTickUI :: AppState -> EventM Name (Next AppState)
runGameTickUI s = execStateT (runGameTick >> updateUI) s >>= continue

-- | Modifies the game state using a fused-effect state action.
zoomGameState :: (MonadState AppState m, MonadIO m) => Fused.StateC GameState (Fused.LiftC IO) a -> m ()
zoomGameState f = do
  gs <- use gameState
  gs' <- liftIO (Fused.runM (Fused.execState gs f))
  gameState .= gs'

-- | Run the game for a single tick (/without/ updating the UI).
--   Every robot is given a certain amount of maximum computation to
--   perform a single world action (like moving, turning, grabbing,
--   etc.).
runGameTick :: StateT AppState (EventM Name) ()
runGameTick = zoomGameState gameTick

-- | Update the UI.  This function is used after running the
--   game for some number of ticks.
updateUI :: StateT AppState (EventM Name) Bool
updateUI = do
  loadVisibleRegion

  -- If the game state indicates a redraw is needed, invalidate the
  -- world cache so it will be redrawn.
  g <- use gameState
  when (g ^. needsRedraw) $ lift (invalidateCacheEntry WorldCache)

  -- Check if the inventory list needs to be updated.
  listRobotHash <- fmap fst <$> use (uiState . uiInventory)
  -- The hash of the robot whose inventory is currently displayed (if any)

  fr <- use (gameState . to focusedRobot)
  let focusedRobotHash = view inventoryHash <$> fr
  -- The hash of the focused robot (if any)

  shouldUpdate <- use (uiState . uiInventoryShouldUpdate)
  -- If the hashes don't match (either because which robot (or
  -- whether any robot) is focused changed, or the focused robot's
  -- inventory changed), regenerate the list.
  inventoryUpdated <-
    if listRobotHash /= focusedRobotHash || shouldUpdate
      then do
        zoom uiState $ populateInventoryList fr
        (uiState . uiInventoryShouldUpdate) .= False
        pure True
      else pure False

  -- Now check if the base finished running a program entered at the REPL.
  replUpdated <- case g ^. replStatus of
    -- It did, and the result was the unit value.  Just reset replStatus.
    REPLWorking _ (Just VUnit) -> do
      gameState . replStatus .= REPLDone
      pure True

    -- It did, and returned some other value.  Pretty-print the
    -- result as a REPL output, with its type, and reset the replStatus.
    REPLWorking pty (Just v) -> do
      let out = T.intercalate " " [into (prettyValue v), ":", prettyText (stripCmd pty)]
      uiState . uiReplHistory %= addREPLItem (REPLOutput out)
      gameState . replStatus .= REPLDone
      pure True

    -- Otherwise, do nothing.
    _ -> pure False

  -- If the focused robot's log has been updated, attempt to
  -- automatically switch to it and scroll all the way down so the new
  -- message can be seen.
  uiState . uiScrollToEnd .= False
  logUpdated <- do
    case maybe False (view robotLogUpdated) fr of
      False -> pure False
      True -> do
        -- Reset the log updated flag
        zoomGameState clearFocusedRobotLogUpdated

        -- Find and focus an installed "logger" device in the inventory list.
        let isLogger (InstalledEntry e) = e ^. entityName == "logger"
            isLogger _ = False
            focusLogger = BL.listFindBy isLogger

        uiState . uiInventory . _Just . _2 %= focusLogger

        -- Now inform the UI that it should scroll the info panel to
        -- the very end.
        uiState . uiScrollToEnd .= True
        pure True

  -- Decide whether the info panel has more content scrolled off the
  -- top and/or bottom, so we can draw some indicators to show it if
  -- so.  Note, because we only know the update size and position of
  -- the viewport *after* it has been rendered, this means the top and
  -- bottom indicators will only be updated one frame *after* the info
  -- panel updates, but this isn't really that big of deal.
  infoPanelUpdated <- do
    mvp <- lift $ lookupViewport InfoViewport
    case mvp of
      Nothing -> return False
      Just vp -> do
        let topMore = (vp ^. vpTop) > 0
            botMore = (vp ^. vpTop + snd (vp ^. vpSize)) < snd (vp ^. vpContentSize)
        oldTopMore <- uiState . uiMoreInfoTop <<.= topMore
        oldBotMore <- uiState . uiMoreInfoBot <<.= botMore
        return $ oldTopMore /= topMore || oldBotMore /= botMore

  -- Decide whether to show a pop-up modal congratulating the user on
  -- successfully completing the current challenge.
  winModalUpdated <- do
    w <- use (gameState . winCondition)
    case w of
      Won False -> do
        gameState . winCondition .= Won True
        s <- get
        uiState . uiModal .= Just (generateModal s WinModal)
        return True
      _ -> return False

  let redraw = g ^. needsRedraw || inventoryUpdated || replUpdated || logUpdated || infoPanelUpdated || winModalUpdated
  pure redraw

-- | Make sure all tiles covering the visible part of the world are
--   loaded.
loadVisibleRegion :: StateT AppState (EventM Name) ()
loadVisibleRegion = do
  mext <- lift $ lookupExtent WorldExtent
  case mext of
    Nothing -> return ()
    Just (Extent _ _ size) -> do
      gs <- use gameState
      gameState . world %= W.loadRegion (viewingRegion gs (over both fromIntegral size))

stripCmd :: Polytype -> Polytype
stripCmd (Forall xs (TyCmd ty)) = Forall xs ty
stripCmd pty = pty

------------------------------------------------------------
-- REPL events
------------------------------------------------------------

-- Handles input event when prompt is SearchPrompt
--
-- This is an auxliar function. To make handleREPLEvent more readable
-- It essentialy defines the set of input event allowed when SearchPrompt is activated:
--   · Up / Down to navegate along history
--   · Enter to grab a an element form it.
--   · Crtl + c to cancel the search
handleSearchPrompt :: AppState -> BrickEvent Name AppEvent -> EventM Name (Next AppState)
handleSearchPrompt s (VtyEvent (V.EvKey V.KEnter [])) =
  let entry = s ^. uiState . uiReplForm . to formState . promptText -- We are assuming SearchPrompt here
      hist  = s ^. uiState . uiReplHistory
      matchedItems = searchInHistory entry hist
  in undefined
handleSearchPrompt s (VtyEvent (V.EvKey (V.KChar 'c') [V.MCtrl])) =
  continue $ s & uiState . uiReplForm %~ updateFormState (CmdPrompt "")
handleSearchPrompt s ev = do
  f' <- handleFormEvent ev (s ^. uiState . uiReplForm)
  continue (s & uiState . uiReplForm .~ f')

-- | Handle a user input event for the REPL.
handleREPLEvent :: AppState -> BrickEvent Name AppEvent -> EventM Name (Next AppState)
<<<<<<< HEAD
handleREPLEvent s (VtyEvent (V.EvKey (V.KChar 'r') [V.MCtrl])) =
  continue $ s & uiState . uiReplForm .~ mkReplForm (SearchPrompt "" [])
handleREPLEvent s (VtyEvent (V.EvKey (V.KChar 'c') [V.MCtrl])) =
=======
handleREPLEvent s (ControlKey 'c') =
>>>>>>> af2b3ce7
  continue $
    s
      & gameState . robotMap . ix 0 . machine %~ cancel
handleREPLEvent s (Key V.KEnter) =
  if not $ s ^. gameState . replWorking
    then case processTerm' topTypeCtx topCapCtx entry of
<<<<<<< HEAD
      Right t@(ProcessedTerm _ (Module ty _) _ _) ->
        continue $
          s
            & uiState . uiReplForm %~ updateFormState (CmdPrompt "")
            & uiState . uiReplType .~ Nothing
            & uiState . uiReplHistory %~ addREPLItem (REPLEntry entry)
            & uiState . uiError .~ Nothing
            & gameState . replStatus .~ REPLWorking ty Nothing
            & gameState . robotMap . ix "base" . machine .~ initMachine t topValCtx topStore
            & gameState %~ execState (activateRobot "base")
=======
      Right mt -> do
        let s' = advanceREPL s
            s'' = maybe id startBaseProgram mt s'
        continue s''
>>>>>>> af2b3ce7
      Left err ->
        continue $ s & uiState . uiError ?~ err
    else continueWithoutRedraw s
 where
<<<<<<< HEAD
  entry = s ^. uiState . uiReplForm . to formState . promptText
  topTypeCtx = s ^. gameState . robotMap . ix "base" . robotContext . defTypes
  topCapCtx = s ^. gameState . robotMap . ix "base" . robotContext . defCaps
  topValCtx = s ^. gameState . robotMap . ix "base" . robotContext . defVals
=======
  entry = formState (s ^. uiState . uiReplForm)
  topTypeCtx = s ^. gameState . robotMap . ix 0 . robotContext . defTypes
  topCapCtx = s ^. gameState . robotMap . ix 0 . robotContext . defCaps
  topValCtx = s ^. gameState . robotMap . ix 0 . robotContext . defVals
>>>>>>> af2b3ce7
  topStore =
    fromMaybe emptyStore $
      s ^? gameState . robotMap . at 0 . _Just . robotContext . defStore
  advanceREPL =
    (uiState . uiReplForm %~ updateFormState "")
      . (uiState . uiReplType .~ Nothing)
      . (uiState . uiReplHistory %~ addREPLItem (REPLEntry entry))
      . (uiState . uiError .~ Nothing)
  startBaseProgram t@(ProcessedTerm _ (Module ty _) _ _) =
    (gameState . replStatus .~ REPLWorking ty Nothing)
      . (gameState . robotMap . ix 0 . machine .~ initMachine t topValCtx topStore)
      . (gameState %~ execState (activateRobot 0))
handleREPLEvent s (Key V.KUp) =
  continue $ s & adjReplHistIndex Older
handleREPLEvent s (Key V.KDown) =
  continue $ s & adjReplHistIndex Newer
handleREPLEvent s ev = do
  f' <- handleFormEvent ev (s ^. uiState . uiReplForm)
  continue $ validateREPLForm (s & uiState . uiReplForm .~ f')

-- | Validate the REPL input when it changes: see if it parses and
--   typechecks, and set the color accordingly.
validateREPLForm :: AppState -> AppState
validateREPLForm s =
  s
    & uiState . uiReplForm %~ validate
    & uiState . uiReplType .~ theType
 where
<<<<<<< HEAD
  topTypeCtx = s ^. gameState . robotMap . ix "base" . robotContext . defTypes
  topCapCtx = s ^. gameState . robotMap . ix "base" . robotContext . defCaps
  result = processTerm' topTypeCtx topCapCtx (s ^. uiState . uiReplForm . to formState . promptText)
=======
  topTypeCtx = s ^. gameState . robotMap . ix 0 . robotContext . defTypes
  topCapCtx = s ^. gameState . robotMap . ix 0 . robotContext . defCaps
  result = processTerm' topTypeCtx topCapCtx (s ^. uiState . uiReplForm . to formState)
>>>>>>> af2b3ce7
  theType = case result of
    Right (Just (ProcessedTerm _ (Module ty _) _ _)) -> Just ty
    _ -> Nothing
  validate = setFieldValid (isRight result) REPLInput

-- | Update our current position in the REPL history.
adjReplHistIndex :: TimeDir -> AppState -> AppState
adjReplHistIndex d s =
  ns
    & (if replIndexIsAtInput (s ^. repl) then saveLastEntry else id)
    & (if oldEntry /= newEntry then showNewEntry else id)
    & validateREPLForm
 where
  -- new AppState after moving the repl index
  ns = s & repl %~ moveReplHistIndex d oldEntry

  repl :: Lens' AppState REPLHistory
  repl = uiState . uiReplHistory

  replLast = s ^. uiState . uiReplLast
  saveLastEntry = uiState . uiReplLast .~ (s ^. uiState . uiReplForm . to formState . promptText)
  showNewEntry = uiState . uiReplForm %~ updateFormState (CmdPrompt newEntry)
  -- get REPL data
  getCurrEntry = fromMaybe replLast . getCurrentItemText . view repl
  oldEntry = getCurrEntry s
  newEntry = getCurrEntry ns

------------------------------------------------------------
-- World events
------------------------------------------------------------

worldScrollDist :: Int64
worldScrollDist = 8

-- | Handle a user input event in the world view panel.
handleWorldEvent :: AppState -> BrickEvent Name AppEvent -> EventM Name (Next AppState)
-- scrolling the world view in Creative mode
handleWorldEvent s = \case
  Key k
    | s ^. gameState . creativeMode
        && k
          `elem` [ V.KUp
                 , V.KDown
                 , V.KLeft
                 , V.KRight
                 , V.KChar 'h'
                 , V.KChar 'j'
                 , V.KChar 'k'
                 , V.KChar 'l'
                 ] ->
      scrollView s (^+^ (worldScrollDist *^ keyToDir k)) >>= continue
  CharKey 'c' -> do
    invalidateCacheEntry WorldCache
    continue $ s & gameState . viewCenterRule .~ VCRobot 0

  -- pausing and stepping
  CharKey 'p' -> do
    curTime <- liftIO $ getTime Monotonic
    continue $
      s
        & gameState . runStatus %~ (\status -> if status == Running then ManualPause else Running)
        -- Also reset the last frame time to now. If we are pausing, it
        -- doesn't matter; if we are unpausing, this is critical to
        -- ensure the next frame doesn't think it has to catch up from
        -- whenever the game was paused!
        & uiState . lastFrameTime .~ curTime
  CharKey 's'
    | s ^. gameState . paused -> runGameTickUI s
    | otherwise -> continueWithoutRedraw s
  -- speed controls
  CharKey '<' -> continue $ adjustTPS (-) s
  CharKey '>' -> continue $ adjustTPS (+) s
  CharKey ',' -> continue $ adjustTPS (-) s
  CharKey '.' -> continue $ adjustTPS (+) s
  -- show fps
  CharKey 'f' -> continue $ s & uiState . uiShowFPS %~ not
  -- Fall-through case: don't do anything.
  _ -> continueWithoutRedraw s

-- | Manually scroll the world view.
scrollView :: AppState -> (V2 Int64 -> V2 Int64) -> EventM Name AppState
scrollView s update = do
  -- Manually invalidate the 'WorldCache' instead of just setting
  -- 'needsRedraw'.  I don't quite understand why the latter doesn't
  -- always work, but there seems to be some sort of race condition
  -- where 'needsRedraw' gets reset before the UI drawing code runs.
  invalidateCacheEntry WorldCache
  return $ s & gameState %~ modifyViewCenter update

-- | Convert a directional key into a direction.
keyToDir :: V.Key -> V2 Int64
keyToDir V.KUp = north
keyToDir V.KDown = south
keyToDir V.KRight = east
keyToDir V.KLeft = west
keyToDir (V.KChar 'h') = west
keyToDir (V.KChar 'j') = south
keyToDir (V.KChar 'k') = north
keyToDir (V.KChar 'l') = east
keyToDir _ = V2 0 0

-- | Adjust the ticks per second speed.
adjustTPS :: (Int -> Int -> Int) -> AppState -> AppState
adjustTPS (+/-) = uiState . lgTicksPerSecond %~ (+/- 1)

------------------------------------------------------------
-- Robot panel events
------------------------------------------------------------

-- | Handle user input events in the robot panel.
handleRobotPanelEvent :: AppState -> BrickEvent Name AppEvent -> EventM Name (Next AppState)
handleRobotPanelEvent s (Key V.KEnter) =
  maybe (continueWithoutRedraw s) (descriptionModal s) (focusedEntity s)
handleRobotPanelEvent s (CharKey 'm') =
  maybe (continueWithoutRedraw s) (makeEntity s) (focusedEntity s)
handleRobotPanelEvent s (CharKey '0') = do
  continue $ s & (uiState . uiShowZero %~ not) . (uiState . uiInventoryShouldUpdate .~ True)
handleRobotPanelEvent s (VtyEvent ev) = do
  let mList = s ^? uiState . uiInventory . _Just . _2
  case mList of
    Nothing -> continueWithoutRedraw s
    Just l -> do
      l' <- handleListEventWithSeparators ev (is _Separator) l
      let s' = s & uiState . uiInventory . _Just . _2 .~ l'
      continue s'
handleRobotPanelEvent s _ = continueWithoutRedraw s

-- | Attempt to make an entity selected from the inventory, if the
--   base is not currently busy.
makeEntity :: AppState -> Entity -> EventM Name (Next AppState)
makeEntity s e = do
  let mkTy = Forall [] $ TyCmd TyUnit
      mkProg = TApp (TConst Make) (TString (e ^. entityName))
      mkPT = ProcessedTerm mkProg (Module mkTy empty) (S.singleton CMake) empty
      topStore =
        fromMaybe emptyStore $
          s ^? gameState . robotMap . at 0 . _Just . robotContext . defStore

  case isActive <$> (s ^. gameState . robotMap . at 0) of
    Just False ->
      continue $
        s
          & gameState . replStatus .~ REPLWorking mkTy Nothing
          & gameState . robotMap . ix 0 . machine .~ initMachine mkPT empty topStore
          & gameState %~ execState (activateRobot 0)
    _ -> continueWithoutRedraw s

-- | Display a modal window with the description of an entity.
descriptionModal :: AppState -> Entity -> EventM Name (Next AppState)
descriptionModal s e =
  continue $ s & uiState . uiModal ?~ generateModal s (DescriptionModal e)

------------------------------------------------------------
-- Info panel events
------------------------------------------------------------

-- | Handle user events in the info panel (just scrolling).
handleInfoPanelEvent :: AppState -> BrickEvent Name AppEvent -> EventM Name (Next AppState)
handleInfoPanelEvent s = \case
  Key V.KDown -> vScrollBy infoScroll 1 >> continue s
  Key V.KUp -> vScrollBy infoScroll (-1) >> continue s
  CharKey 'k' -> vScrollBy infoScroll 1 >> continue s
  CharKey 'j' -> vScrollBy infoScroll (-1) >> continue s
  Key V.KPageDown -> vScrollPage infoScroll Brick.Down >> continue s
  Key V.KPageUp -> vScrollPage infoScroll Brick.Up >> continue s
  Key V.KHome -> vScrollToBeginning infoScroll >> continue s
  Key V.KEnd -> vScrollToEnd infoScroll >> continue s
  _ -> continueWithoutRedraw s<|MERGE_RESOLUTION|>--- conflicted
+++ resolved
@@ -518,51 +518,25 @@
 
 -- | Handle a user input event for the REPL.
 handleREPLEvent :: AppState -> BrickEvent Name AppEvent -> EventM Name (Next AppState)
-<<<<<<< HEAD
-handleREPLEvent s (VtyEvent (V.EvKey (V.KChar 'r') [V.MCtrl])) =
-  continue $ s & uiState . uiReplForm .~ mkReplForm (SearchPrompt "" [])
-handleREPLEvent s (VtyEvent (V.EvKey (V.KChar 'c') [V.MCtrl])) =
-=======
 handleREPLEvent s (ControlKey 'c') =
->>>>>>> af2b3ce7
   continue $
     s
       & gameState . robotMap . ix 0 . machine %~ cancel
 handleREPLEvent s (Key V.KEnter) =
   if not $ s ^. gameState . replWorking
     then case processTerm' topTypeCtx topCapCtx entry of
-<<<<<<< HEAD
-      Right t@(ProcessedTerm _ (Module ty _) _ _) ->
-        continue $
-          s
-            & uiState . uiReplForm %~ updateFormState (CmdPrompt "")
-            & uiState . uiReplType .~ Nothing
-            & uiState . uiReplHistory %~ addREPLItem (REPLEntry entry)
-            & uiState . uiError .~ Nothing
-            & gameState . replStatus .~ REPLWorking ty Nothing
-            & gameState . robotMap . ix "base" . machine .~ initMachine t topValCtx topStore
-            & gameState %~ execState (activateRobot "base")
-=======
       Right mt -> do
         let s' = advanceREPL s
             s'' = maybe id startBaseProgram mt s'
         continue s''
->>>>>>> af2b3ce7
       Left err ->
         continue $ s & uiState . uiError ?~ err
     else continueWithoutRedraw s
  where
-<<<<<<< HEAD
-  entry = s ^. uiState . uiReplForm . to formState . promptText
-  topTypeCtx = s ^. gameState . robotMap . ix "base" . robotContext . defTypes
-  topCapCtx = s ^. gameState . robotMap . ix "base" . robotContext . defCaps
-  topValCtx = s ^. gameState . robotMap . ix "base" . robotContext . defVals
-=======
   entry = formState (s ^. uiState . uiReplForm)
   topTypeCtx = s ^. gameState . robotMap . ix 0 . robotContext . defTypes
   topCapCtx = s ^. gameState . robotMap . ix 0 . robotContext . defCaps
   topValCtx = s ^. gameState . robotMap . ix 0 . robotContext . defVals
->>>>>>> af2b3ce7
   topStore =
     fromMaybe emptyStore $
       s ^? gameState . robotMap . at 0 . _Just . robotContext . defStore
@@ -591,15 +565,9 @@
     & uiState . uiReplForm %~ validate
     & uiState . uiReplType .~ theType
  where
-<<<<<<< HEAD
-  topTypeCtx = s ^. gameState . robotMap . ix "base" . robotContext . defTypes
-  topCapCtx = s ^. gameState . robotMap . ix "base" . robotContext . defCaps
-  result = processTerm' topTypeCtx topCapCtx (s ^. uiState . uiReplForm . to formState . promptText)
-=======
   topTypeCtx = s ^. gameState . robotMap . ix 0 . robotContext . defTypes
   topCapCtx = s ^. gameState . robotMap . ix 0 . robotContext . defCaps
   result = processTerm' topTypeCtx topCapCtx (s ^. uiState . uiReplForm . to formState)
->>>>>>> af2b3ce7
   theType = case result of
     Right (Just (ProcessedTerm _ (Module ty _) _ _)) -> Just ty
     _ -> Nothing
