{-# LANGUAGE FlexibleContexts #-}
{-# LANGUAGE OverloadedStrings #-}
{-# LANGUAGE TypeApplications #-}

-- |
-- Module      :  Swarm.TUI.View
-- Copyright   :  Brent Yorgey
-- Maintainer  :  byorgey@gmail.com
--
-- SPDX-License-Identifier: BSD-3-Clause
--
-- Code for drawing the TUI.
module Swarm.TUI.View (
  drawUI,
  drawTPS,

  -- * Dialog box
  drawDialog,
  generateModal,
  chooseCursor,

  -- * Key hint menu
  drawKeyMenu,
  drawKeyCmd,

  -- * World
  drawWorld,
  drawCell,

  -- * Robot panel
  drawRobotPanel,
  drawItem,
  drawLabelledEntityName,

  -- * Info panel
  drawInfoPanel,
  explainFocusedItem,

  -- * REPL
  drawREPL,
) where

import Control.Arrow ((&&&))
import Control.Lens hiding (from)
import Data.Array (range)
import qualified Data.Foldable as F
import qualified Data.IntMap as IM
import qualified Data.List as L
import Data.List.NonEmpty (NonEmpty (..))
import Data.List.Split (chunksOf)
import qualified Data.Map as M
import Data.Maybe (fromMaybe, mapMaybe)
import Data.String (fromString)
import Data.Text (Text)
import qualified Data.Text as T
import Linear
import Text.Printf
import Text.Wrap
import Witch (from)

import Brick hiding (Direction)
import Brick.Focus
import Brick.Forms
import Brick.Widgets.Border (hBorder, hBorderWithLabel, joinableBorder, vBorder)
import Brick.Widgets.Center (center, centerLayer, hCenter)
import Brick.Widgets.Dialog
import qualified Brick.Widgets.List as BL
import qualified Brick.Widgets.Table as BT

import Swarm.Game.Display
import Swarm.Game.Entity as E
import Swarm.Game.Recipe
import Swarm.Game.Robot
import Swarm.Game.Scenario (ScenarioItem (..), scenarioDescription, scenarioItemName, scenarioName)
import Swarm.Game.State
import Swarm.Game.Terrain (displayTerrain)
import qualified Swarm.Game.World as W
import Swarm.Language.Pretty (prettyText)
import Swarm.Language.Syntax
import Swarm.Language.Types (Polytype)
import Swarm.TUI.Attr
import Swarm.TUI.Border
import Swarm.TUI.Model
import Swarm.TUI.Panel
import Swarm.Util

-- | The main entry point for drawing the entire UI.  Figures out
--   which menu screen we should show (if any), or just the game itself.
drawUI :: AppState -> [Widget Name]
drawUI s = case s ^. uiState . uiMenu of
  NoMenu -> drawGameUI s
  MainMenu l -> [drawMainMenuUI (s ^. uiState . appData . at "logo") l]
  NewGameMenu stk -> [drawNewGameMenuUI stk]
  TutorialMenu -> [drawTutorialMenuUI]
  AboutMenu -> [drawAboutMenuUI (s ^. uiState . appData . at "about")]

drawMainMenuUI :: Maybe Text -> BL.List Name MainMenuEntry -> Widget Name
drawMainMenuUI logo l =
  vBox
    [ maybe emptyWidget drawLogo logo
    , centerLayer . vLimit 5 . hLimit 20 $
        BL.renderList (const (hCenter . drawMainMenuEntry)) True l
    ]

drawLogo :: Text -> Widget Name
drawLogo = centerLayer . vBox . map (hBox . T.foldr (\c ws -> drawThing c : ws) []) . T.lines
 where
  drawThing :: Char -> Widget Name
  drawThing c = withAttr (attrFor c) $ str [c]

  attrFor :: Char -> AttrName
  attrFor c
    | c `elem` ("<>v^" :: String) = robotAttr
  attrFor 'T' = plantAttr
  attrFor '@' = rockAttr
  attrFor '~' = waterAttr
  attrFor '▒' = dirtAttr
  attrFor _ = defAttr

drawNewGameMenuUI :: NonEmpty (BL.List Name ScenarioItem) -> Widget Name
drawNewGameMenuUI (l :| ls) =
  padLeftRight 20
    . centerLayer
    $ hBox
      [ vBox
          [ withAttr robotAttr . txt $ breadcrumbs ls
          , txt " "
          , vLimit 20 . hLimit 35
              . BL.renderList (const drawScenarioItem) True
              $ l
          ]
      , padLeft (Pad 5) (maybe (txt "") (drawDescription . snd) (BL.listSelectedElement l))
      ]
 where
  drawScenarioItem (SISingle s) = padRight Max . txt $ s ^. scenarioName
  drawScenarioItem (SICollection nm _) = padRight Max (txt nm) <+> withAttr robotAttr (txt ">")

  breadcrumbs :: [BL.List Name ScenarioItem] -> Text
  breadcrumbs =
    T.intercalate " > "
      . ("Scenarios" :)
      . reverse
      . mapMaybe (fmap (scenarioItemName . snd) . BL.listSelectedElement)

  drawDescription :: ScenarioItem -> Widget Name
  drawDescription (SISingle s) = txtWrap (nonBlank (s ^. scenarioDescription))
  drawDescription (SICollection _ _) = txtWrap " "

  nonBlank "" = " "
  nonBlank t = t

drawMainMenuEntry :: MainMenuEntry -> Widget Name
drawMainMenuEntry NewGame = txt "New game"
drawMainMenuEntry Tutorial = txt "Tutorial"
drawMainMenuEntry About = txt "About"
drawMainMenuEntry Quit = txt "Quit"

drawTutorialMenuUI :: Widget Name
drawTutorialMenuUI =
  centerLayer $
    vBox . map hCenter $
      [ txt "Coming soon! In the meantime, check out the tutorial at"
      , txt "https://github.com/swarm-game/swarm/blob/main/TUTORIAL.md ."
      , txt " "
      , txt "You can also play through a few in-progress"
      , txt "tutorial challenges over in the New Game menu."
      , txt " "
      , txt "https://github.com/swarm-game/swarm/issues/25"
      , txt "https://github.com/swarm-game/swarm/issues/296"
      ]

drawAboutMenuUI :: Maybe Text -> Widget Name
drawAboutMenuUI Nothing = centerLayer $ txt "About swarm!"
drawAboutMenuUI (Just t) = centerLayer . vBox . map (hCenter . txt . nonblank) $ T.lines t
 where
  -- Turn blank lines into a space so they will take up vertical space as widgets
  nonblank "" = " "
  nonblank s = s

-- | Draw the main game UI.  Generates a list of widgets, where each
--   represents a layer.  Right now we just generate two layers: the
--   main layer and a layer for a floating dialog that can be on top.
drawGameUI :: AppState -> [Widget Name]
drawGameUI s =
  [ drawDialog (s ^. uiState)
  , joinBorders $
      hBox
        [ hLimitPercent 25 $
            vBox
              [ vLimitPercent 50 $ panel highlightAttr fr RobotPanel plainBorder $ drawRobotPanel s
              , panel
                  highlightAttr
                  fr
                  InfoPanel
                  ( plainBorder
                      & topLabels . centerLabel
                      .~ (if moreTop then Just (txt " · · · ") else Nothing)
                      & bottomLabels . centerLabel
                      .~ (if moreBot then Just (txt " · · · ") else Nothing)
                  )
                  $ drawInfoPanel s
              ]
        , vBox
            [ panel
                highlightAttr
                fr
                WorldPanel
                (plainBorder & bottomLabels . rightLabel ?~ padLeftRight 1 (drawTPS s) & addCursorPos)
                (drawWorld $ s ^. gameState)
            , drawKeyMenu s
            , clickable REPLPanel $
                panel
                  highlightAttr
                  fr
                  REPLPanel
                  ( plainBorder
                      & topLabels . rightLabel .~ (drawType <$> (s ^. uiState . uiReplType))
                  )
                  ( vLimit replHeight
                      . padBottom Max
                      . padLeftRight 1
                      $ drawREPL s
                  )
            ]
        ]
  ]
 where
  addCursorPos = case s ^. uiState . uiWorldCursor of
    Just coord -> topLabels . rightLabel ?~ padLeftRight 1 (drawWorldCursorInfo (s ^. gameState) coord)
    Nothing -> id
  fr = s ^. uiState . uiFocusRing
  moreTop = s ^. uiState . uiMoreInfoTop
  moreBot = s ^. uiState . uiMoreInfoBot

drawWorldCursorInfo :: GameState -> W.Coords -> Widget Name
drawWorldCursorInfo g i@(W.Coords (y, x)) =
  hBox [entity, txt $ " at " <> from (show x) <> " " <> from (show (y * (-1)))]
 where
  entity = snd $ drawCell (hiding g) (g ^. world) i

-- | Render the type of the current REPL input to be shown to the user.
drawType :: Polytype -> Widget Name
drawType = withAttr infoAttr . padLeftRight 1 . txt . prettyText

-- | Draw info about the current number of ticks per second.
drawTPS :: AppState -> Widget Name
drawTPS s = hBox (tpsInfo : rateInfo)
 where
  tpsInfo
    | l >= 0 = hBox [str (show n), txt " ", txt (number n "tick"), txt " / s"]
    | otherwise = hBox [txt "1 tick / ", str (show n), txt " s"]

  rateInfo
    | s ^. uiState . uiShowFPS =
      [ txt " ("
      , str (printf "%0.1f" (s ^. uiState . uiTPF))
      , txt " tpf, "
      , str (printf "%0.1f" (s ^. uiState . uiFPS))
      , txt " fps)"
      ]
    | otherwise = []

  l = s ^. uiState . lgTicksPerSecond
  n = 2 ^ abs l

-- | The height of the REPL box.  Perhaps in the future this should be
--   configurable.
replHeight :: Int
replHeight = 10

-- | Hide the cursor when a modal is set
chooseCursor :: AppState -> [CursorLocation n] -> Maybe (CursorLocation n)
chooseCursor s locs = case s ^. uiState . uiModal of
  Nothing -> showFirstCursor s locs
  Just _ -> Nothing

-- | Width cap for modal and error message windows
maxModalWindowWidth :: Int
maxModalWindowWidth = 500

-- | Render the error dialog window with a given error message
renderErrorDialog :: Text -> Widget Name
renderErrorDialog err = renderDialog (dialog (Just "Error") Nothing (maxModalWindowWidth `min` requiredWidth)) errContent
 where
  errContent = txtWrapWith indent2 {preserveIndentation = True} err
  requiredWidth = 2 + maximum (textWidth <$> T.lines err)

-- | Draw the error dialog window, if it should be displayed right now.
drawDialog :: UIState -> Widget Name
drawDialog s = case s ^. uiModal of
  Just (Modal _ d w) -> renderDialog d w
  Nothing -> maybe emptyWidget renderErrorDialog (s ^. uiError)

-- | Generate a fresh modal window of the requested type.
generateModal :: AppState -> ModalType -> Modal
generateModal s mt = Modal mt (dialog (Just title) buttons (maxModalWindowWidth `min` requiredWidth)) widget
 where
  haltingMessage = case s ^. uiState . uiPrevMenu of
    NoMenu -> Just "Quit"
    _ -> Nothing
  (title, widget, buttons, requiredWidth) =
    case mt of
      HelpModal -> (" Help ", helpWidget, Nothing, maxModalWindowWidth)
      WinModal ->
        let winMsg = "Congratulations!"
            continueMsg = "Keep playing"
            stopMsg = fromMaybe "Pick the next game" haltingMessage
         in ( ""
            , padBottom (Pad 1) $ hCenter $ txt winMsg
            , Just (0, [(stopMsg, Confirm), (continueMsg, Cancel)])
            , length continueMsg + length stopMsg + 32
            )
      DescriptionModal e -> (descriptionTitle e, descriptionWidget s e, Nothing, 100)
      QuitModal ->
        let quitMsg = "Are you sure you want to quit this game and return to the menu?"
            stopMsg = fromMaybe "Quit to menu" haltingMessage
         in ( ""
            , padBottom (Pad 1) $ hCenter $ txt quitMsg
            , Just (0, [("Keep playing", Cancel), (stopMsg, Confirm)])
            , T.length quitMsg + 4
            )
      GoalModal g -> (" Goal ", padLeftRight 1 (displayParagraphs g), Nothing, 80)

helpWidget :: Widget Name
helpWidget = (helpKeys <=> fill ' ') <+> (helpCommands <=> fill ' ')
 where
  helpKeys =
    vBox
      [ hCenter $ txt "Global Keybindings"
      , hCenter $ mkTable glKeyBindings
      ]
  mkTable = BT.renderTable . BT.table . map toWidgets
  toWidgets (k, v) = [txt k, txt v]
  glKeyBindings =
    [ ("F1", "Help")
    , ("Ctrl-q", "quit the game")
    , ("Tab", "cycle panel focus")
    , ("Meta-w", "focus on the world map")
    , ("Meta-e", "focus on the robot inventory")
    , ("Meta-r", "focus on the REPL")
    , ("Meta-t", "focus on the info panel")
    ]
  helpCommands =
    vBox
      [ hCenter $ txt "Commands"
      , hCenter $ mkTable baseCommands
      ]
  baseCommands =
    [ ("build {<commands>}", "Create a robot")
    , ("make \"<name>\"", "Craft an item")
    , ("move", "Move one step in the current direction")
    , ("turn <dir>", "Change the current direction")
    , ("grab", "Grab whatver is available")
    , ("give <robot> \"<item>\"", "Give an item to another robot")
    , ("has \"<item>\"", "Check for an item in the inventory")
    ]

descriptionTitle :: Entity -> String
descriptionTitle e = " " ++ from @Text (e ^. entityName) ++ " "

-- | Generate a pop-up widget to display the description of an entity.
descriptionWidget :: AppState -> Entity -> Widget Name
descriptionWidget s e = padLeftRight 1 (explainEntry s e)

-- | Draw a menu explaining what key commands are available for the
--   current panel.  This menu is displayed as a single line in
--   between the world panel and the REPL.
drawKeyMenu :: AppState -> Widget Name
drawKeyMenu s =
  vLimit 1
    . hBox
    . (++ [gameModeWidget])
    . map (padLeftRight 1 . drawKeyCmd)
    . (globalKeyCmds ++)
    . keyCmdsFor
    . focusGetCurrent
    . view (uiState . uiFocusRing)
    $ s
 where
  isReplWorking = s ^. gameState . replWorking
  isPaused = s ^. gameState . paused
  viewingBase = (s ^. gameState . viewCenterRule) == VCRobot 0
  creative = s ^. gameState . creativeMode
  cheat = s ^. uiState . uiCheatMode
  goal = (s ^. uiState . uiGoal) /= NoGoal

  gameModeWidget =
    padLeft Max . padLeftRight 1
      . txt
      . (<> " mode")
      $ case creative of
        False -> "Classic"
        True -> "Creative"
  globalKeyCmds =
    [ ("F1", "help")
    , ("Tab", "cycle")
    ]
      ++ [("^k", "creative") | cheat]
      ++ [("^g", "goal") | goal]
  keyCmdsFor (Just REPLPanel) =
    [ ("↓↑", "history")
    ]
      ++ [("Ret", "execute") | not isReplWorking]
      ++ [("^c", "cancel") | isReplWorking]
  keyCmdsFor (Just WorldPanel) =
    [ ("←↓↑→ / hjkl", "scroll") | creative
    ]
      ++ [ ("<>", "slower/faster")
         , ("p", if isPaused then "unpause" else "pause")
         ]
      ++ [("s", "step") | isPaused]
      ++ [("c", "recenter") | not viewingBase]
  keyCmdsFor (Just RobotPanel) =
    [ ("↓↑/Pg{Up,Dn}/Home/End/jk", "navigate")
    , ("Ret", "focus")
    , ("m", "make")
    , ("0", "hide/show 0")
    ]
  keyCmdsFor (Just InfoPanel) =
    [ ("↓↑/Pg{Up,Dn}/Home/End/jk", "scroll")
    ]
  keyCmdsFor _ = []

-- | Draw a single key command in the menu.
drawKeyCmd :: (Text, Text) -> Widget Name
drawKeyCmd (key, cmd) = txt $ T.concat ["[", key, "] ", cmd]

------------------------------------------------------------
-- World panel
------------------------------------------------------------

-- | Draw the current world view.
drawWorld :: GameState -> Widget Name
drawWorld g =
  center
    . cached WorldCache
    . reportExtent WorldExtent
    -- Set the clickable request after the extent to play nice with the cache
    . clickable WorldPanel
    . Widget Fixed Fixed
    $ do
      ctx <- getContext
      let w = ctx ^. availWidthL
          h = ctx ^. availHeightL
          ixs = range (viewingRegion g (fromIntegral w, fromIntegral h))
      render . vBox . map hBox . chunksOf w . map drawLoc $ ixs
 where
  -- XXX update how this works!  Gather all displays, all
  -- entities...  Should make a Display remember which is the
  -- currently selected char (based on orientation); Entity lens for
  -- setting orientation updates the Display too.  Then we can just
  -- get all the Displays for each cell, make a monoid based on
  -- priority.

  robotsByLoc =
    M.fromListWith (maxOn (^. robotDisplay . displayPriority)) . map (view robotLocation &&& id)
      . IM.elems
      $ g ^. robotMap

  drawLoc :: W.Coords -> Widget Name
  drawLoc coords =
    let (ePrio, eWidget) = drawCell (hiding g) (g ^. world) coords
     in case M.lookup (W.coordsToLoc coords) robotsByLoc of
          Just r
            | ePrio > (r ^. robotDisplay . displayPriority) -> eWidget
            | otherwise ->
              withAttr (r ^. robotDisplay . displayAttr) $
                str [lookupDisplay ((r ^. robotOrientation) >>= toDirection) (r ^. robotDisplay)]
          Nothing -> eWidget

data HideEntity = HideAllEntities | HideNoEntity | HideEntityUnknownTo Robot

hiding :: GameState -> HideEntity
hiding g
  | g ^. creativeMode = HideNoEntity
  | otherwise = maybe HideAllEntities HideEntityUnknownTo $ focusedRobot g

-- | Draw a single cell of the world, either hiding entities that current robot does not know,
--   or hiding all/none depending on Left value (True/False).
drawCell :: HideEntity -> W.World Int Entity -> W.Coords -> (Int, Widget Name)
drawCell edr w i = case W.lookupEntity i w of
  Nothing -> (0, displayTerrain (toEnum (W.lookupTerrain i w)))
  Just e ->
    ( e ^. entityDisplay . displayPriority
    , displayEntity (hide e)
    )
 where
  known e =
    e `hasProperty` Known
      || case edr of
        HideAllEntities -> False
        HideNoEntity -> True
        HideEntityUnknownTo ro -> ro `robotKnows` e
  hide e = (if known e then id else entityDisplay . defaultChar %~ const '?') e

------------------------------------------------------------
-- Robot inventory panel
------------------------------------------------------------

-- | Draw info about the currently focused robot, such as its name,
--   position, orientation, and inventory.
drawRobotPanel :: AppState -> Widget Name
drawRobotPanel s = case (s ^. gameState . to focusedRobot, s ^. uiState . uiInventory) of
  (Just r, Just (_, lst)) ->
    let V2 x y = r ^. robotLocation
        drawClickableItem pos selb = clickable (InventoryListItem pos) . drawItem (lst ^. BL.listSelectedL) pos selb
     in padBottom Max $
          vBox
            [ hCenter $
                hBox
                  [ txt (r ^. robotName)
                  , padLeft (Pad 2) $ str (printf "(%d, %d)" x y)
                  , padLeft (Pad 2) $ displayEntity (r ^. robotEntity)
                  ]
            , padAll 1 (BL.renderListWithIndex drawClickableItem True lst)
            ]
  _ -> padRight Max . padBottom Max $ str " "

-- | Draw an inventory entry.
drawItem ::
  -- | The index of the currently selected inventory entry
  Maybe Int ->
  -- | The index of the entry we are drawing
  Int ->
  -- | Whether this entry is selected; we can ignore this
  --   because it will automatically have a special attribute
  --   applied to it.
  Bool ->
  -- | The entry to draw.
  InventoryListEntry ->
  Widget Name
drawItem sel i _ (Separator l) =
  -- Make sure a separator right before the focused element is
  -- visible. Otherwise, when a separator occurs as the very first
  -- element of the list, once it scrolls off the top of the viewport
  -- it will never become visible again.
  -- See https://github.com/jtdaugherty/brick/issues/336#issuecomment-921220025
  (if sel == Just (i + 1) then visible else id) $ hBorderWithLabel (txt l)
drawItem _ _ _ (InventoryEntry n e) = drawLabelledEntityName e <+> showCount n
 where
  showCount = padLeft Max . str . show
drawItem _ _ _ (InstalledEntry e) = drawLabelledEntityName e <+> padLeft Max (str " ")

-- | Draw the name of an entity, labelled with its visual
--   representation as a cell in the world.
drawLabelledEntityName :: Entity -> Widget Name
drawLabelledEntityName e =
  hBox
    [ padRight (Pad 2) (displayEntity e)
    , txt (e ^. entityName)
    ]

------------------------------------------------------------
-- Info panel
------------------------------------------------------------

-- | Draw the info panel in the bottom-left corner, which shows info
--   about the currently focused inventory item.
drawInfoPanel :: AppState -> Widget Name
drawInfoPanel s =
  viewport InfoViewport Vertical
    . padLeftRight 1
    $ explainFocusedItem s

-- | Display info about the currently focused inventory entity,
--   such as its description and relevant recipes.
explainFocusedItem :: AppState -> Widget Name
explainFocusedItem s = case focusedItem s of
  Just (InventoryEntry _ e) -> explainEntry s e
  Just (InstalledEntry e) ->
    explainEntry s e
      -- Special case: installed logger device displays the robot's log.
      <=> if e ^. entityName == "logger" then drawRobotLog s else emptyWidget
  _ -> txt " "

explainEntry :: AppState -> Entity -> Widget Name
explainEntry s e =
  displayParagraphs (e ^. entityDescription)
    <=> explainRecipes s e

explainRecipes :: AppState -> Entity -> Widget Name
explainRecipes s e
  | null recipes = emptyWidget
  | otherwise =
    vBox
      [ padBottom (Pad 1) (hBorderWithLabel (txt "Recipes"))
      , padLeftRight 2 $
          hCenter $
            vBox $
              map (hLimit widthLimit . padBottom (Pad 1) . drawRecipe e inv) recipes
      ]
 where
  recipes = recipesWith s e

  inv = fromMaybe E.empty $ s ^? gameState . to focusedRobot . _Just . robotInventory

  width (n, ingr) =
    length (show n) + 1 + maximum0 (map T.length . T.words $ ingr ^. entityName)

  maxInputWidth =
    fromMaybe 0 $
      maximumOf (traverse . recipeInputs . traverse . to width) recipes
  maxOutputWidth =
    fromMaybe 0 $
      maximumOf (traverse . recipeOutputs . traverse . to width) recipes
  widthLimit = 2 * max maxInputWidth maxOutputWidth + 11

recipesWith :: AppState -> Entity -> [Recipe Entity]
recipesWith s e =
  let getRecipes select = recipesFor (s ^. gameState . select) e
   in L.nub $ getRecipes recipesOut ++ getRecipes recipesIn

-- | Draw an ASCII art representation of a recipe.  For now, the
--   weight is not shown.
drawRecipe :: Entity -> Inventory -> Recipe Entity -> Widget Name
drawRecipe e inv (Recipe ins outs reqs time _weight) =
  vBox
    -- any requirements (e.g. furnace) go on top.
    [ hCenter $ drawReqs reqs
    , -- then we draw inputs, a connector, and outputs.
      hBox
        [ vBox (zipWith drawIn [0 ..] (ins <> times))
        , connector
        , vBox (zipWith drawOut [0 ..] outs)
        ]
    ]
 where
  -- The connector is either just a horizontal line ─────
  -- or, if there are requirements, a horizontal line with
  -- a vertical piece coming out of the center, ──┴── .
  connector
    | null reqs = hLimit 5 hBorder
    | otherwise =
      hBox
        [ hLimit 2 hBorder
        , joinableBorder (Edges True False True True)
        , hLimit 2 hBorder
        ]
  inLen = length ins + length times
  outLen = length outs
  times = [(fromIntegral time, timeE) | time /= 1]

  -- Draw inputs and outputs.
  drawIn, drawOut :: Int -> (Count, Entity) -> Widget Name
  drawIn i (n, ingr) =
    hBox
      [ padRight (Pad 1) $ str (show n) -- how many?
      , fmtEntityName missing ingr -- name of the input
      , padLeft (Pad 1) $ -- a connecting line:   ─────┬
          hBorder
            <+> ( joinableBorder (Edges (i /= 0) (i /= inLen - 1) True False) -- ...maybe plus vert ext:   │
                    <=> if i /= inLen - 1
                      then vLimit (subtract 1 . length . T.words $ ingr ^. entityName) vBorder
                      else emptyWidget
                )
      ]
   where
    missing = E.lookup ingr inv < n

  drawOut i (n, ingr) =
    hBox
      [ padRight (Pad 1) $
          ( joinableBorder (Edges (i /= 0) (i /= outLen - 1) False True)
              <=> if i /= outLen - 1
                then vLimit (subtract 1 . length . T.words $ ingr ^. entityName) vBorder
                else emptyWidget
          )
            <+> hBorder
      , fmtEntityName False ingr
      , padLeft (Pad 1) $ str (show n)
      ]

  -- If it's the focused entity, draw it highlighted.
  -- If the robot doesn't have any, draw it in red.
  fmtEntityName missing ingr
    | ingr == e = withAttr deviceAttr $ txtLines nm
    | ingr == timeE = withAttr sandAttr $ txtLines nm
    | missing = withAttr invalidFormInputAttr $ txtLines nm
    | otherwise = txtLines nm
   where
    -- Split up multi-word names, one line per word
    nm = ingr ^. entityName
    txtLines = vBox . map txt . T.words

-- | Ad-hoc entity to represent time - only used in recipe drawing
timeE :: Entity
timeE = mkEntity (defaultEntityDisplay '.') "ticks" [] [] []

drawReqs :: IngredientList Entity -> Widget Name
drawReqs = vBox . map (hCenter . drawReq)
 where
  drawReq (1, e) = txt $ e ^. entityName
  drawReq (n, e) = str (show n) <+> txt " " <+> txt (e ^. entityName)

indent2 :: WrapSettings
indent2 = defaultWrapSettings {fillStrategy = FillIndent 2}

drawRobotLog :: AppState -> Widget Name
drawRobotLog s =
  vBox
    [ padBottom (Pad 1) (hBorderWithLabel (txt "Log"))
    , vBox . imap drawEntry $ logEntries
    ]
 where
  logEntries = s ^. gameState . to focusedRobot . _Just . robotLog . to F.toList
  rn = s ^? gameState . to focusedRobot . _Just . robotName
  n = length logEntries

  allMe = all ((== rn) . Just . view leRobotName) logEntries

  drawEntry i e =
    (if i == n - 1 && s ^. uiState . uiScrollToEnd then visible else id)
      . txtWrapWith indent2
      $ (if allMe then e ^. leText else T.concat ["[", e ^. leRobotName, "] ", e ^. leText])

------------------------------------------------------------
-- REPL panel
------------------------------------------------------------

-- | Draw the REPL.
drawREPL :: AppState -> Widget Name
drawREPL s =
  vBox $
    map fmt (getLatestREPLHistoryItems (replHeight - inputLines) history)
      ++ case isActive <$> base of
        Just False -> [renderForm (s ^. uiState . uiReplForm)]
        _ -> [padRight Max $ txt "..."]
      ++ [padRight Max $ txt histIdx | debugging]
 where
  debugging = False -- Turn ON to get extra line with history index
  inputLines = 1 + fromEnum debugging
  history = s ^. uiState . uiReplHistory
  base = s ^. gameState . robotMap . at 0
  histIdx = fromString $ show (history ^. replIndex)
<<<<<<< HEAD
  fmt (REPLEntry e) = txt replPrompt <+> txt e
  fmt (REPLOutput t) = txt t

------------------------------------------------------------
-- Utility
------------------------------------------------------------

-- | Display a list of text-wrapped paragraphs with one blank line after
--   each.
displayParagraphs :: [Text] -> Widget Name
displayParagraphs = vBox . map (padBottom (Pad 1) . txtWrap)
=======
  fmt (REPLEntry e) = txt $ "> " <> e
  fmt (REPLOutput t) = txt t
>>>>>>> 23817a51
<|MERGE_RESOLUTION|>--- conflicted
+++ resolved
@@ -732,8 +732,7 @@
   history = s ^. uiState . uiReplHistory
   base = s ^. gameState . robotMap . at 0
   histIdx = fromString $ show (history ^. replIndex)
-<<<<<<< HEAD
-  fmt (REPLEntry e) = txt replPrompt <+> txt e
+  fmt (REPLEntry e) = txt $ "> " <> e
   fmt (REPLOutput t) = txt t
 
 ------------------------------------------------------------
@@ -743,8 +742,4 @@
 -- | Display a list of text-wrapped paragraphs with one blank line after
 --   each.
 displayParagraphs :: [Text] -> Widget Name
-displayParagraphs = vBox . map (padBottom (Pad 1) . txtWrap)
-=======
-  fmt (REPLEntry e) = txt $ "> " <> e
-  fmt (REPLOutput t) = txt t
->>>>>>> 23817a51
+displayParagraphs = vBox . map (padBottom (Pad 1) . txtWrap)