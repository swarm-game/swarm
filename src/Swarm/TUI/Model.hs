-----------------------------------------------------------------------------
-----------------------------------------------------------------------------
{-# LANGUAGE FlexibleContexts #-}
{-# LANGUAGE LambdaCase #-}
{-# LANGUAGE OverloadedStrings #-}
{-# LANGUAGE TemplateHaskell #-}
{-# LANGUAGE TypeApplications #-}

-- |
-- Module      :  Swarm.TUI.Model
-- Copyright   :  Brent Yorgey
-- Maintainer  :  byorgey@gmail.com
--
-- SPDX-License-Identifier: BSD-3-Clause
--
-- Application state for the @brick@-based Swarm TUI.
<<<<<<< HEAD
--
-----------------------------------------------------------------------------

{-# LANGUAGE FlexibleContexts  #-}
{-# LANGUAGE LambdaCase        #-}
{-# LANGUAGE OverloadedStrings #-}
{-# LANGUAGE TemplateHaskell   #-}
{-# LANGUAGE TypeApplications  #-}

module Swarm.TUI.Model
  ( -- * Custom UI label types
    -- $uilabel

    AppEvent(..), Name(..), Modal(..)

    -- * UI state

  , REPLHistItem(..)
  , InventoryEntry(..), _Separator, _InventoryEntry
  , UIState

    -- ** Fields

  , uiFocusRing, uiReplForm, uiReplType, uiReplHistory, uiReplHistIdx, uiReplLast
  , uiInventory, uiError, uiSearch, uiSearching, uiModal, lgTicksPerSecond
  , lastFrameTime, accumulatedTime, tickCount, frameCount, lastInfoTime
  , uiShowFPS, uiTPF, uiFPS

    -- ** Initialization

  , initFocusRing
  , replPrompt
  , initReplForm
  , initLgTicksPerSecond
  , initUIState

    -- ** Updating

  , populateInventoryList

    -- * App state
  , AppState
    -- ** Fields
  , gameState, uiState
    -- ** Initialization
  , initAppState

  ) where

import           Control.Lens
import           Control.Monad.Except
import           Control.Monad.State
import           Data.List            (findIndex, sortOn)
import           Data.Maybe           (fromMaybe)
import           Data.Text            (Text)
import qualified Data.Text            as T
import qualified Data.Vector          as V
import           System.Clock
import           Text.Read            (readMaybe)

import           Brick
import           Brick.Focus
import           Brick.Forms
import qualified Brick.Widgets.List   as BL

import           Swarm.Game.Entity
import           Swarm.Game.Robot
import           Swarm.Game.State
import           Swarm.Language.Types
import           Swarm.Util
=======
module Swarm.TUI.Model (
  -- * Custom UI label types
  -- $uilabel
  AppEvent (..),
  Name (..),
  Modal (..),

  -- * UI state
  REPLHistItem (..),
  InventoryEntry (..),
  _Separator,
  _InventoryEntry,
  UIState,

  -- ** Fields
  uiFocusRing,
  uiReplForm,
  uiReplType,
  uiReplHistory,
  uiReplHistIdx,
  uiReplLast,
  uiInventory,
  uiError,
  uiModal,
  lgTicksPerSecond,
  lastFrameTime,
  accumulatedTime,
  tickCount,
  frameCount,
  lastInfoTime,
  uiShowFPS,
  uiTPF,
  uiFPS,

  -- ** Initialization
  initFocusRing,
  replPrompt,
  initReplForm,
  initLgTicksPerSecond,
  initUIState,

  -- ** Updating
  populateInventoryList,

  -- * App state
  AppState,

  -- ** Fields
  gameState,
  uiState,

  -- ** Initialization
  initAppState,
) where

import Control.Lens
import Control.Monad.Except
import Control.Monad.State
import Data.List (findIndex, sortOn)
import Data.Maybe (fromMaybe)
import Data.Text (Text)
import qualified Data.Vector as V
import System.Clock
import Text.Read (readMaybe)

import Brick
import Brick.Focus
import Brick.Forms
import qualified Brick.Widgets.List as BL

import Swarm.Game.Entity
import Swarm.Game.Robot
import Swarm.Game.State
import Swarm.Language.Types
import Swarm.Util
>>>>>>> a1bb8e93

------------------------------------------------------------
-- Custom UI label types
------------------------------------------------------------

-- $uilabel These types are used as parameters to various @brick@
-- types.

-- | 'Swarm.TUI.Model.AppEvent' represents a type for custom event types our app can
--   receive.  At the moment, we only have one custom event, but it's
--   very important: a separate thread sends 'Frame' events as fast as
--   it can, telling the TUI to render a new frame.
data AppEvent = Frame
  deriving (Show)

-- | 'Name' represents names to uniquely identify various components
--   of the UI, such as forms, panels, caches, extents, and lists.
data Name
  = -- | The panel containing the REPL.
    REPLPanel
  | -- | The panel containing the world view.
    WorldPanel
  | -- | The info panel on the left side.
    InfoPanel
  | -- | The REPL input form.
    REPLInput
  | -- | The render cache for the world view.
    WorldCache
  | -- | The cached extent for the world view.
    WorldExtent
  | -- | The list of inventory items for the currently
    --   focused robot.
    InventoryList
  deriving (Eq, Ord, Show, Read, Enum, Bounded)

data Modal
  = HelpModal
  deriving (Eq, Show)

------------------------------------------------------------
-- UI state
------------------------------------------------------------

-- | An item in the REPL history.
data REPLHistItem
  = -- | Something entered by the user.  The
    --   @Bool@ indicates whether it is
    --   something entered this session (it
    --   will be @False@ for entries that were
    --   loaded from the history file). This is
    --   so we know which ones to append to the
    --   history file on shutdown.
    REPLEntry Bool Text
  | -- | A response printed by the system.
    REPLOutput Text
  deriving (Eq, Ord, Show, Read)

-- | An entry in the inventory list displayed in the info panel.  We
--   can either have an entity with a count, or a labelled separator.
--   The purpose of the separators is to show a clear distinction
--   between the robot's /inventory/ and its /installed devices/.
data InventoryEntry
  = Separator Text
  | InventoryEntry Count Entity

makePrisms ''InventoryEntry

-- | The main record holding the UI state.  For access to the fields,
-- see the lenses below.
data UIState = UIState
<<<<<<< HEAD
  { _uiFocusRing      :: FocusRing Name
  , _uiReplForm       :: Form Text AppEvent Name
  , _uiReplType       :: Maybe Polytype
  , _uiReplLast       :: Text
  , _uiReplHistory    :: [REPLHistItem]
  , _uiReplHistIdx    :: Int
  , _uiInventory      :: Maybe (Int, BL.List Name InventoryEntry)
  , _uiError          :: Maybe (Widget Name)
  , _uiModal          :: Maybe Modal
  , _uiShowFPS        :: Bool
  , _uiTPF            :: Double
  , _uiFPS            :: Double
  , _uiSearch         :: Text
  , _uiSearching      :: Bool
=======
  { _uiFocusRing :: FocusRing Name
  , _uiReplForm :: Form Text AppEvent Name
  , _uiReplType :: Maybe Polytype
  , _uiReplLast :: Text
  , _uiReplHistory :: [REPLHistItem]
  , _uiReplHistIdx :: Int
  , _uiInventory :: Maybe (Int, BL.List Name InventoryEntry)
  , _uiError :: Maybe (Widget Name)
  , _uiModal :: Maybe Modal
  , _uiShowFPS :: Bool
  , _uiTPF :: Double
  , _uiFPS :: Double
>>>>>>> a1bb8e93
  , _lgTicksPerSecond :: Int
  , _tickCount :: Int
  , _frameCount :: Int
  , _lastFrameTime :: TimeSpec
  , _accumulatedTime :: TimeSpec
  , _lastInfoTime :: TimeSpec
  }

makeLensesWith (lensRules & generateSignatures .~ False) ''UIState

-- | The focus ring is the set of UI panels we can cycle among using
--   the Tab key.
uiFocusRing :: Lens' UIState (FocusRing Name)

-- | The form where the user can type input at the REPL.
uiReplForm :: Lens' UIState (Form Text AppEvent Name)

-- | The type of the current REPL input which should be displayed to
--   the user (if any).
uiReplType :: Lens' UIState (Maybe Polytype)

-- | The last thing the user has typed which isn't part of the history.
--   This is used to restore the repl form after the user visited the history.
uiReplLast :: Lens' UIState Text

-- | History of things the user has typed at the REPL, interleaved
--   with outputs the system has generated.
uiReplHistory :: Lens' UIState [REPLHistItem]

-- | The current index in the REPL history (if the user is going back
--   through the history using up/down keys).
uiReplHistIdx :: Lens' UIState Int

-- | The hash value of the focused robot entity (so we can tell if its
--   inventory changed) along with a list of the items in the
--   focused robot's inventory.
uiInventory :: Lens' UIState (Maybe (Int, BL.List Name InventoryEntry))

-- | When this is @Just@, it represents a popup box containing an
--   error message that is shown on top of the rest of the UI.
uiError :: Lens' UIState (Maybe (Widget Name))

-- | When this is @Just@, it represents a modal to be displayed on
--   top of the UI, e.g. for the Help screen.
uiModal :: Lens' UIState (Maybe Modal)

-- | A togle to show the FPS by pressing `f`
uiShowFPS :: Lens' UIState Bool

-- | Computed ticks per milli seconds
uiTPF :: Lens' UIState Double

-- | Computed frames per milli seconds
uiFPS :: Lens' UIState Double

-- | Search term for filtering inventory
uiSearch :: Lens' UIState Text

-- | User is typing a search term
uiSearching :: Lens' UIState Bool

-- | The base-2 logarithm of the current game speed in ticks per
--   second.
lgTicksPerSecond :: Lens' UIState Int

-- | A counter used to track how many ticks happen in a single frame.
tickCount :: Lens' UIState Int

-- | A counter used to track how many frame got rendered
frameCount :: Lens' UIState Int

-- | The time of the last info widget update
lastInfoTime :: Lens' UIState TimeSpec

-- | The time of the last 'Frame' event.
lastFrameTime :: Lens' UIState TimeSpec

-- | The amount of accumulated real time.  Every time we get a 'Frame'
--   event, we accumulate the amount of real time that happened since
--   the last frame, then attempt to take an appropriate number of
--   ticks to "catch up", based on the target tick rate.
--
--   See https://gafferongames.com/post/fix_your_timestep/ .
accumulatedTime :: Lens' UIState TimeSpec

-- | The initial state of the focus ring.
initFocusRing :: FocusRing Name
initFocusRing = focusRing [REPLPanel, InfoPanel, WorldPanel]

-- | The default REPL prompt.
replPrompt :: Text
replPrompt = "> "

-- | The initial state of the REPL entry form.
initReplForm :: Form Text AppEvent Name
initReplForm =
  newForm
    [(txt replPrompt <+>) @@= editTextField id REPLInput (Just 1)]
    ""

-- | The initial tick speed.
initLgTicksPerSecond :: Int
initLgTicksPerSecond = 3 -- 2^3 = 8 ticks / second

-- | Initialize the UI state.  This needs to be in the IO monad since
--   it involves reading a REPL history file and getting the current
--   time.
initUIState :: ExceptT Text IO UIState
initUIState = liftIO $ do
  mhist <- (>>= readMaybe @[REPLHistItem]) <$> readFileMay ".swarm_history"
  startTime <- getTime Monotonic
<<<<<<< HEAD
  return $ UIState
    { _uiFocusRing      = initFocusRing
    , _uiReplForm       = initReplForm
    , _uiReplType       = Nothing
    , _uiReplHistory    = mhist ? []
    , _uiReplHistIdx    = -1
    , _uiReplLast       = ""
    , _uiInventory      = Nothing
    , _uiError          = Nothing
    , _uiModal          = Nothing
    , _uiShowFPS        = False
    , _uiTPF            = 0
    , _uiFPS            = 0
    , _uiSearch         = ""
    , _uiSearching      = False
    , _lgTicksPerSecond = initLgTicksPerSecond
    , _lastFrameTime    = startTime
    , _accumulatedTime  = 0
    , _lastInfoTime     = 0
    , _tickCount        = 0
    , _frameCount       = 0
    }
=======
  return $
    UIState
      { _uiFocusRing = initFocusRing
      , _uiReplForm = initReplForm
      , _uiReplType = Nothing
      , _uiReplHistory = mhist ? []
      , _uiReplHistIdx = -1
      , _uiReplLast = ""
      , _uiInventory = Nothing
      , _uiError = Nothing
      , _uiModal = Nothing
      , _uiShowFPS = False
      , _uiTPF = 0
      , _uiFPS = 0
      , _lgTicksPerSecond = initLgTicksPerSecond
      , _lastFrameTime = startTime
      , _accumulatedTime = 0
      , _lastInfoTime = 0
      , _tickCount = 0
      , _frameCount = 0
      }
>>>>>>> a1bb8e93

------------------------------------------------------------
-- Functions for updating the UI state
------------------------------------------------------------

-- | Given the focused robot, populate the UI inventory list in the info
--   panel with information about its inventory.
populateInventoryList :: MonadState UIState m => Maybe Robot -> m ()
populateInventoryList Nothing = uiInventory .= Nothing
populateInventoryList (Just r) = do
  mList <- preuse (uiInventory . _Just . _2)
<<<<<<< HEAD
  search <- use (uiSearch)
  let mkInvEntry (n,e) = InventoryEntry n e
      itemList label
        = (\case { [] -> []; xs -> Separator label : xs })
        . map mkInvEntry
        . filter (T.isPrefixOf search . view entityName . snd)
        . sortOn (view entityName . snd)
        . elems
      allItems = (r ^. robotInventory . to (itemList "Inventory"))
              ++ (r ^. installedDevices . to (itemList "Installed devices"))
      items
        | T.null search = allItems
        | otherwise     = (Separator $ "Search: " <> search) : allItems
=======
  let mkInvEntry (n, e) = InventoryEntry n e
      itemList label =
        (\case [] -> []; xs -> Separator label : xs)
          . map mkInvEntry
          . sortOn (view entityName . snd)
          . elems
      items =
        (r ^. robotInventory . to (itemList "Inventory"))
          ++ (r ^. installedDevices . to (itemList "Installed devices"))
>>>>>>> a1bb8e93

      -- Attempt to keep the selected element steady.
      sel = mList >>= BL.listSelectedElement -- Get the currently selected element+index.
      idx = case sel of
        -- If there is no currently selected element, just focus on
        -- index 1 (not 0, to avoid the separator).
        Nothing -> 1
        -- Otherwise, try to find the same entity in the list and focus on that;
        -- if it's not there, keep the index the same.
        Just (selIdx, InventoryEntry _ e) ->
          fromMaybe selIdx (findIndex ((== Just e) . preview (_InventoryEntry . _2)) items)
        Just (selIdx, _) -> selIdx

      -- Create the new list, focused at the desired index.
      lst = BL.listMoveTo idx $ BL.list InventoryList (V.fromList items) 1

  -- Finally, populate the newly created list in the UI, and remember
  -- the hash of the current robot.
  uiInventory .= Just (r ^. inventoryHash, lst)

------------------------------------------------------------
-- App state (= UI state + game state)
------------------------------------------------------------

-- | The 'AppState' just stores together the game state and UI state.
data AppState = AppState
  { _gameState :: GameState
  , _uiState :: UIState
  }

makeLensesWith (lensRules & generateSignatures .~ False) ''AppState

-- | The 'GameState' record.
gameState :: Lens' AppState GameState

-- | The 'UIState' record.
uiState :: Lens' AppState UIState

-- | Initialize the 'AppState'.
initAppState :: ExceptT Text IO AppState
initAppState = AppState <$> initGameState <*> initUIState

------------------------------------------------------------
--<|MERGE_RESOLUTION|>--- conflicted
+++ resolved
@@ -14,78 +14,6 @@
 -- SPDX-License-Identifier: BSD-3-Clause
 --
 -- Application state for the @brick@-based Swarm TUI.
-<<<<<<< HEAD
---
------------------------------------------------------------------------------
-
-{-# LANGUAGE FlexibleContexts  #-}
-{-# LANGUAGE LambdaCase        #-}
-{-# LANGUAGE OverloadedStrings #-}
-{-# LANGUAGE TemplateHaskell   #-}
-{-# LANGUAGE TypeApplications  #-}
-
-module Swarm.TUI.Model
-  ( -- * Custom UI label types
-    -- $uilabel
-
-    AppEvent(..), Name(..), Modal(..)
-
-    -- * UI state
-
-  , REPLHistItem(..)
-  , InventoryEntry(..), _Separator, _InventoryEntry
-  , UIState
-
-    -- ** Fields
-
-  , uiFocusRing, uiReplForm, uiReplType, uiReplHistory, uiReplHistIdx, uiReplLast
-  , uiInventory, uiError, uiSearch, uiSearching, uiModal, lgTicksPerSecond
-  , lastFrameTime, accumulatedTime, tickCount, frameCount, lastInfoTime
-  , uiShowFPS, uiTPF, uiFPS
-
-    -- ** Initialization
-
-  , initFocusRing
-  , replPrompt
-  , initReplForm
-  , initLgTicksPerSecond
-  , initUIState
-
-    -- ** Updating
-
-  , populateInventoryList
-
-    -- * App state
-  , AppState
-    -- ** Fields
-  , gameState, uiState
-    -- ** Initialization
-  , initAppState
-
-  ) where
-
-import           Control.Lens
-import           Control.Monad.Except
-import           Control.Monad.State
-import           Data.List            (findIndex, sortOn)
-import           Data.Maybe           (fromMaybe)
-import           Data.Text            (Text)
-import qualified Data.Text            as T
-import qualified Data.Vector          as V
-import           System.Clock
-import           Text.Read            (readMaybe)
-
-import           Brick
-import           Brick.Focus
-import           Brick.Forms
-import qualified Brick.Widgets.List   as BL
-
-import           Swarm.Game.Entity
-import           Swarm.Game.Robot
-import           Swarm.Game.State
-import           Swarm.Language.Types
-import           Swarm.Util
-=======
 module Swarm.TUI.Model (
   -- * Custom UI label types
   -- $uilabel
@@ -110,6 +38,8 @@
   uiInventory,
   uiError,
   uiModal,
+  uiSearch,
+  uiSearching,
   lgTicksPerSecond,
   lastFrameTime,
   accumulatedTime,
@@ -147,6 +77,7 @@
 import Data.List (findIndex, sortOn)
 import Data.Maybe (fromMaybe)
 import Data.Text (Text)
+import qualified Data.Text as T
 import qualified Data.Vector as V
 import System.Clock
 import Text.Read (readMaybe)
@@ -161,7 +92,6 @@
 import Swarm.Game.State
 import Swarm.Language.Types
 import Swarm.Util
->>>>>>> a1bb8e93
 
 ------------------------------------------------------------
 -- Custom UI label types
@@ -232,22 +162,6 @@
 -- | The main record holding the UI state.  For access to the fields,
 -- see the lenses below.
 data UIState = UIState
-<<<<<<< HEAD
-  { _uiFocusRing      :: FocusRing Name
-  , _uiReplForm       :: Form Text AppEvent Name
-  , _uiReplType       :: Maybe Polytype
-  , _uiReplLast       :: Text
-  , _uiReplHistory    :: [REPLHistItem]
-  , _uiReplHistIdx    :: Int
-  , _uiInventory      :: Maybe (Int, BL.List Name InventoryEntry)
-  , _uiError          :: Maybe (Widget Name)
-  , _uiModal          :: Maybe Modal
-  , _uiShowFPS        :: Bool
-  , _uiTPF            :: Double
-  , _uiFPS            :: Double
-  , _uiSearch         :: Text
-  , _uiSearching      :: Bool
-=======
   { _uiFocusRing :: FocusRing Name
   , _uiReplForm :: Form Text AppEvent Name
   , _uiReplType :: Maybe Polytype
@@ -260,7 +174,8 @@
   , _uiShowFPS :: Bool
   , _uiTPF :: Double
   , _uiFPS :: Double
->>>>>>> a1bb8e93
+  , _uiSearch :: Text
+  , _uiSearching :: Bool
   , _lgTicksPerSecond :: Int
   , _tickCount :: Int
   , _frameCount :: Int
@@ -372,30 +287,6 @@
 initUIState = liftIO $ do
   mhist <- (>>= readMaybe @[REPLHistItem]) <$> readFileMay ".swarm_history"
   startTime <- getTime Monotonic
-<<<<<<< HEAD
-  return $ UIState
-    { _uiFocusRing      = initFocusRing
-    , _uiReplForm       = initReplForm
-    , _uiReplType       = Nothing
-    , _uiReplHistory    = mhist ? []
-    , _uiReplHistIdx    = -1
-    , _uiReplLast       = ""
-    , _uiInventory      = Nothing
-    , _uiError          = Nothing
-    , _uiModal          = Nothing
-    , _uiShowFPS        = False
-    , _uiTPF            = 0
-    , _uiFPS            = 0
-    , _uiSearch         = ""
-    , _uiSearching      = False
-    , _lgTicksPerSecond = initLgTicksPerSecond
-    , _lastFrameTime    = startTime
-    , _accumulatedTime  = 0
-    , _lastInfoTime     = 0
-    , _tickCount        = 0
-    , _frameCount       = 0
-    }
-=======
   return $
     UIState
       { _uiFocusRing = initFocusRing
@@ -410,6 +301,8 @@
       , _uiShowFPS = False
       , _uiTPF = 0
       , _uiFPS = 0
+      , _uiSearch = ""
+      , _uiSearching = False
       , _lgTicksPerSecond = initLgTicksPerSecond
       , _lastFrameTime = startTime
       , _accumulatedTime = 0
@@ -417,7 +310,6 @@
       , _tickCount = 0
       , _frameCount = 0
       }
->>>>>>> a1bb8e93
 
 ------------------------------------------------------------
 -- Functions for updating the UI state
@@ -429,7 +321,6 @@
 populateInventoryList Nothing = uiInventory .= Nothing
 populateInventoryList (Just r) = do
   mList <- preuse (uiInventory . _Just . _2)
-<<<<<<< HEAD
   search <- use (uiSearch)
   let mkInvEntry (n,e) = InventoryEntry n e
       itemList label
@@ -443,17 +334,6 @@
       items
         | T.null search = allItems
         | otherwise     = (Separator $ "Search: " <> search) : allItems
-=======
-  let mkInvEntry (n, e) = InventoryEntry n e
-      itemList label =
-        (\case [] -> []; xs -> Separator label : xs)
-          . map mkInvEntry
-          . sortOn (view entityName . snd)
-          . elems
-      items =
-        (r ^. robotInventory . to (itemList "Inventory"))
-          ++ (r ^. installedDevices . to (itemList "Installed devices"))
->>>>>>> a1bb8e93
 
       -- Attempt to keep the selected element steady.
       sel = mList >>= BL.listSelectedElement -- Get the currently selected element+index.
