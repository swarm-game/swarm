{-# LANGUAGE OverloadedStrings #-}

-- |
-- SPDX-License-Identifier: BSD-3-Clause
--
-- Code for drawing the TUI.
module Swarm.TUI.View (
  drawUI,
  drawTPS,

  -- * Dialog box
  drawDialog,
  chooseCursor,

  -- * Key hint menu
  drawKeyMenu,
  drawModalMenu,
  drawKeyCmd,

  -- * Robot panel
  drawRobotPanel,
  drawItem,
  renderDutyCycle,

  -- * Info panel
  drawInfoPanel,
  explainFocusedItem,

  -- * REPL
  drawREPL,
) where

import Brick hiding (Direction, Location)
import Brick.Focus
import Brick.Forms
import Brick.Widgets.Border (
  hBorder,
  hBorderWithLabel,
  joinableBorder,
  vBorder,
 )
import Brick.Widgets.Center (center, centerLayer, hCenter)
import Brick.Widgets.Dialog
import Brick.Widgets.Edit (getEditContents, renderEditor)
import Brick.Widgets.List qualified as BL
import Brick.Widgets.Table qualified as BT
import Control.Lens as Lens hiding (Const, from)
import Control.Monad (guard)
import Data.Array (range)
import Data.Bits (shiftL, shiftR, (.&.))
import Data.Foldable (toList)
import Data.Foldable qualified as F
import Data.Functor (($>))
import Data.List (intersperse)
import Data.List qualified as L
import Data.List.Extra (enumerate)
import Data.List.NonEmpty (NonEmpty (..))
import Data.List.NonEmpty qualified as NE
import Data.List.Split (chunksOf)
import Data.Map qualified as M
import Data.Maybe (catMaybes, fromMaybe, isJust, mapMaybe, maybeToList)
import Data.Semigroup (sconcat)
import Data.Sequence qualified as Seq
import Data.Set qualified as Set
import Data.Text (Text)
import Data.Text qualified as T
import Data.Time (NominalDiffTime, defaultTimeLocale, formatTime)
import Network.Wai.Handler.Warp (Port)
import Swarm.Constant
import Swarm.Game.Device (commandCost, commandsForDeviceCaps, enabledCommands, getCapabilitySet, getMap, ingredients)
import Swarm.Game.Display
import Swarm.Game.Entity as E
import Swarm.Game.Ingredients
import Swarm.Game.Land
import Swarm.Game.Location
import Swarm.Game.Recipe
import Swarm.Game.Robot
import Swarm.Game.Robot.Concrete
import Swarm.Game.Scenario (
  scenarioAuthor,
  scenarioCreative,
  scenarioDescription,
  scenarioKnown,
  scenarioLandscape,
  scenarioMetadata,
  scenarioName,
  scenarioObjectives,
  scenarioOperation,
  scenarioSeed,
  scenarioTerrainAndEntities,
 )
import Swarm.Game.Scenario.Scoring.Best
import Swarm.Game.Scenario.Scoring.CodeSize
import Swarm.Game.Scenario.Scoring.ConcreteMetrics
import Swarm.Game.Scenario.Scoring.GenericMetrics
import Swarm.Game.Scenario.Status
import Swarm.Game.Scenario.Topography.Center
import Swarm.Game.Scenario.Topography.Structure.Recognition.Type
import Swarm.Game.ScenarioInfo (
  ScenarioItem (..),
  scenarioItemName,
 )
import Swarm.Game.State
import Swarm.Game.State.Landscape
import Swarm.Game.State.Robot
import Swarm.Game.State.Runtime
import Swarm.Game.State.Substate
import Swarm.Game.Tick (TickNumber (..))
import Swarm.Game.Universe
import Swarm.Game.World.Coords
import Swarm.Game.World.Gen (Seed)
import Swarm.Language.Capability (Capability (..), constCaps)
import Swarm.Language.Syntax
import Swarm.Language.Typecheck (inferConst)
import Swarm.Log
import Swarm.Pretty (prettyText, prettyTextLine, prettyTextWidth)
import Swarm.TUI.Border
import Swarm.TUI.Controller (ticksPerFrameCap)
import Swarm.TUI.Controller.EventHandlers (allEventHandlers, mainEventHandlers, replEventHandlers, robotEventHandlers, worldEventHandlers)
import Swarm.TUI.Controller.Util (hasDebugCapability)
import Swarm.TUI.Editor.Model
import Swarm.TUI.Editor.View qualified as EV
import Swarm.TUI.Inventory.Sorting (renderSortMethod)
import Swarm.TUI.Launch.Model
import Swarm.TUI.Launch.View
import Swarm.TUI.Model
import Swarm.TUI.Model.DebugOption (DebugOption (..))
import Swarm.TUI.Model.Dialog.Goal (goalsContent, hasAnythingToShow)
import Swarm.TUI.Model.Event qualified as SE
import Swarm.TUI.Model.KeyBindings (handlerNameKeysDescription)
import Swarm.TUI.Model.Repl
import Swarm.TUI.Model.UI
import Swarm.TUI.Model.UI.Gameplay
import Swarm.TUI.Panel
import Swarm.TUI.View.Achievement
import Swarm.TUI.View.Attribute.Attr
import Swarm.TUI.View.CellDisplay
import Swarm.TUI.View.Logo
import Swarm.TUI.View.Objective qualified as GR
import Swarm.TUI.View.Popup
import Swarm.TUI.View.Robot
import Swarm.TUI.View.Structure qualified as SR
import Swarm.TUI.View.Util as VU
import Swarm.Util
import Text.Printf
import Text.Wrap
import Witch (into)

-- | (keyhightlight, key, cmd)
-- | (h, [(key, cmd)], cmd) where the array has sub commands
type KeyCmd = Either (KeyHighlight, Text, Text) (KeyHighlight, [(Text, Text)], Text)

-- | The main entry point for drawing the entire UI.
drawUI :: AppState -> [Widget Name]
drawUI s = drawPopups s : mainLayers
 where
  mainLayers
    | s ^. uiState . uiPlaying = drawGameUI s
    | otherwise = drawMenuUI s

drawMenuUI :: AppState -> [Widget Name]
drawMenuUI s = case s ^. uiState . uiMenu of
  -- We should never reach the NoMenu case if uiPlaying is false; we would have
  -- quit the app instead.  But just in case, we display the main menu anyway.
  NoMenu -> [drawMainMenuUI s (mainMenu NewGame)]
  MainMenu l -> [drawMainMenuUI s l]
  NewGameMenu stk -> drawNewGameMenuUI stk $ s ^. uiState . uiLaunchConfig
  AchievementsMenu l -> [drawAchievementsMenuUI s l]
  MessagesMenu -> [drawMainMessages s]
  AboutMenu -> [drawAboutMenuUI (s ^. runtimeState . appData . at "about")]

drawMainMessages :: AppState -> Widget Name
drawMainMessages s = renderDialog dial . padBottom Max . scrollList $ drawLogs ls
 where
  ls = reverse $ s ^. runtimeState . eventLog . notificationsContent
  dial = dialog (Just $ str "Messages") Nothing maxModalWindowWidth
  scrollList = withVScrollBars OnRight . vBox
  drawLogs = map (drawLogEntry True)

drawMainMenuUI :: AppState -> BL.List Name MainMenuEntry -> Widget Name
drawMainMenuUI s l =
  vBox . catMaybes $
    [ drawLogo <$> logo
    , hCenter . padTopBottom 2 <$> newVersionWidget version
    , Just . centerLayer . vLimit 6 . hLimit 20 $
        BL.renderList (const (hCenter . drawMainMenuEntry s)) True l
    ]
 where
  logo = s ^. runtimeState . appData . at "logo"
  version = s ^. runtimeState . upstreamRelease

newVersionWidget :: Either (Severity, Text) String -> Maybe (Widget n)
newVersionWidget = \case
  Right ver -> Just . txt $ "New version " <> T.pack ver <> " is available!"
  Left _ -> Nothing

-- | When launching a game, a modal prompt may appear on another layer
-- to input seed and/or a script to run.
drawNewGameMenuUI ::
  NonEmpty (BL.List Name ScenarioItem) ->
  LaunchOptions ->
  [Widget Name]
drawNewGameMenuUI (l :| ls) launchOptions = case displayedFor of
  Nothing -> pure mainWidget
  Just _ -> drawLaunchConfigPanel launchOptions <> pure mainWidget
 where
  displayedFor = launchOptions ^. controls . isDisplayedFor
  mainWidget =
    vBox
      [ padLeftRight 20
          . centerLayer
          $ hBox
            [ vBox
                [ withAttr boldAttr . txt $ breadcrumbs ls
                , txt " "
                , vLimit 20
                    . hLimit 35
                    . withLeftPaddedVScrollBars
                    . padLeft (Pad 1)
                    . padTop (Pad 1)
                    . BL.renderList (const $ padRight Max . drawScenarioItem) True
                    $ l
                ]
            , padLeft (Pad 5) (maybe (txt "") (drawDescription . snd) (BL.listSelectedElement l))
            ]
      , launchOptionsMessage
      ]

  launchOptionsMessage = case (displayedFor, snd <$> BL.listSelectedElement l) of
    (Nothing, Just (SISingle _)) -> hCenter $ txt "Press 'o' for launch options, or 'Enter' to launch with defaults"
    _ -> txt " "

  drawScenarioItem (SISingle (s, si)) = padRight (Pad 1) (drawStatusInfo s si) <+> txt (s ^. scenarioMetadata . scenarioName)
  drawScenarioItem (SICollection nm _) = padRight (Pad 1) (withAttr boldAttr $ txt " > ") <+> txt nm
  drawStatusInfo s si = case si ^. scenarioStatus of
    NotStarted -> txt " ○ "
    Played _initialScript (Metric Attempted _) _ -> case s ^. scenarioOperation . scenarioObjectives of
      [] -> withAttr cyanAttr $ txt " ◉ "
      _ -> withAttr yellowAttr $ txt " ◎ "
    Played _initialScript (Metric Completed _) _ -> withAttr greenAttr $ txt " ● "

  describeStatus :: ScenarioStatus -> Widget n
  describeStatus = \case
    NotStarted -> withAttr cyanAttr $ txt "not started"
    Played _initialScript pm _best -> describeProgress pm

  breadcrumbs :: [BL.List Name ScenarioItem] -> Text
  breadcrumbs =
    T.intercalate " > "
      . ("Scenarios" :)
      . reverse
      . mapMaybe (fmap (scenarioItemName . snd) . BL.listSelectedElement)

  drawDescription :: ScenarioItem -> Widget Name
  drawDescription (SICollection _ _) = txtWrap " "
  drawDescription (SISingle (s, si)) =
    vBox
      [ drawMarkdown (nonBlank (s ^. scenarioOperation . scenarioDescription))
      , cached (ScenarioPreview $ si ^. scenarioPath) $
          hCenter . padTop (Pad 1) . vLimit 6 $
            hLimitPercent 60 worldPeek
      , padTop (Pad 1) table
      ]
   where
    vc = determineStaticViewCenter (s ^. scenarioLandscape) worldTuples

    worldTuples = buildWorldTuples $ s ^. scenarioLandscape
    theWorlds =
      genMultiWorld worldTuples $
        fromMaybe 0 $
          s ^. scenarioLandscape . scenarioSeed

    entIsKnown =
      getEntityIsKnown $
        EntityKnowledgeDependencies
          { isCreativeMode = s ^. scenarioOperation . scenarioCreative
          , globallyKnownEntities = s ^. scenarioLandscape . scenarioKnown
          , theFocusedRobot = Nothing
          }

    tm = s ^. scenarioLandscape . scenarioTerrainAndEntities . terrainMap
    ri = RenderingInput theWorlds entIsKnown tm

    renderCoord = renderDisplay . displayLocRaw (WorldOverdraw False mempty) ri []
    worldPeek = worldWidget renderCoord vc

    firstRow =
      ( withAttr dimAttr $ txt "Author:"
      , withAttr dimAttr . txt <$> s ^. scenarioMetadata . scenarioAuthor
      )
    secondRow =
      ( txt "last:"
      , Just $ describeStatus $ si ^. scenarioStatus
      )

    padTopLeft = padTop (Pad 1) . padLeft (Pad 1)

    tableRows =
      map (map padTopLeft . pairToList) $
        mapMaybe sequenceA $
          firstRow : secondRow : makeBestScoreRows (si ^. scenarioStatus)
    table =
      BT.renderTable
        . BT.surroundingBorder False
        . BT.rowBorders False
        . BT.columnBorders False
        . BT.alignRight 0
        . BT.alignLeft 1
        . BT.table
        $ tableRows

  nonBlank "" = " "
  nonBlank t = t

pairToList :: (a, a) -> [a]
pairToList (x, y) = [x, y]

describeProgress :: ProgressMetric -> Widget n
describeProgress (Metric p (ProgressStats _startedAt (AttemptMetrics (DurationMetrics e t) maybeCodeMetrics))) = case p of
  Attempted ->
    withAttr yellowAttr . vBox $
      [ txt "in progress"
      , txt $ parens $ T.unwords ["played for", formatTimeDiff e]
      ]
  Completed ->
    withAttr greenAttr . vBox $
      [ txt $ T.unwords ["completed in", formatTimeDiff e]
      , txt . (" " <>) . parens $ T.unwords [T.pack $ drawTime t True, "ticks"]
      ]
        <> maybeToList (sizeDisplay <$> maybeCodeMetrics)
   where
    sizeDisplay (ScenarioCodeMetrics myCharCount myAstSize) =
      withAttr greenAttr $
        vBox $
          map
            txt
            [ T.unwords
                [ "Code:"
                , T.pack $ show myCharCount
                , "chars"
                ]
            , (" " <>) $
                parens $
                  T.unwords
                    [ T.pack $ show myAstSize
                    , "AST nodes"
                    ]
            ]
 where
  formatTimeDiff :: NominalDiffTime -> Text
  formatTimeDiff = T.pack . formatTime defaultTimeLocale "%hh %Mm %Ss"

-- | If there are multiple different games that each are \"best\"
-- by different criteria, display them all separately, labeled
-- by which criteria they were best in.
--
-- On the other hand, if all of the different \"best\" criteria are for the
-- same game, consolidate them all into one entry and don't bother
-- labelling the criteria.
makeBestScoreRows ::
  ScenarioStatus ->
  [(Widget n1, Maybe (Widget n2))]
makeBestScoreRows scenarioStat =
  maybe [] makeBestRows getBests
 where
  getBests = case scenarioStat of
    NotStarted -> Nothing
    Played _initialScript _ best -> Just best

  makeBestRows b = map (makeBestRow hasMultiple) groups
   where
    groups = getBestGroups b
    hasMultiple = length groups > 1

  makeBestRow hasDistinctByCriteria (b, criteria) =
    ( hLimit (maxLeftColumnWidth + 2) $
        vBox $
          [ padLeft Max $ txt "best:"
          ]
            <> elaboratedCriteria
    , Just $ describeProgress b
    )
   where
    maxLeftColumnWidth = maximum0 (map (T.length . describeCriteria) enumerate)
    mkCriteriaRow =
      withAttr dimAttr
        . padLeft Max
        . txt
        . mconcat
        . pairToList
        . fmap (\x -> T.singleton $ if x == 0 then ',' else ' ')
    elaboratedCriteria =
      if hasDistinctByCriteria
        then
          map mkCriteriaRow
            . flip zip [(0 :: Int) ..]
            . NE.toList
            . NE.reverse
            . NE.map describeCriteria
            $ criteria
        else []

drawMainMenuEntry :: AppState -> MainMenuEntry -> Widget Name
drawMainMenuEntry s = \case
  NewGame -> txt "New game"
  Tutorial -> txt "Tutorial"
  Achievements -> txt "Achievements"
  About -> txt "About"
  Messages -> highlightMessages $ txt "Messages"
  Quit -> txt "Quit"
 where
  highlightMessages =
    applyWhen (s ^. runtimeState . eventLog . notificationsCount > 0) $
      withAttr notifAttr

drawAboutMenuUI :: Maybe Text -> Widget Name
drawAboutMenuUI Nothing = centerLayer $ txt "About swarm!"
drawAboutMenuUI (Just t) = centerLayer . vBox . map (hCenter . txt . nonblank) $ T.lines t
 where
  -- Turn blank lines into a space so they will take up vertical space as widgets
  nonblank "" = " "
  nonblank s = s

-- | Draw the main game UI.  Generates a list of widgets, where each
--   represents a layer.  Right now we just generate two layers: the
--   main layer and a layer for a floating dialog that can be on top.
drawGameUI :: AppState -> [Widget Name]
drawGameUI s =
  [ joinBorders $ drawDialog s
  , joinBorders $
      hBox
        [ hLimitPercent 25 $
            vBox
              [ vLimitPercent 50
                  $ panel
                    highlightAttr
                    fr
                    (FocusablePanel RobotPanel)
                    ( plainBorder
                        & bottomLabels . centerLabel
                          .~ fmap
                            (txt . (" Search: " <>) . (<> " "))
                            (uig ^. uiInventory . uiInventorySearch)
                    )
                  $ drawRobotPanel s
              , panel
                  highlightAttr
                  fr
                  (FocusablePanel InfoPanel)
                  plainBorder
                  $ drawInfoPanel s
              , hCenter
                  . clickable (FocusablePanel WorldEditorPanel)
                  . EV.drawWorldEditor fr
                  $ uig
              ]
        , vBox rightPanel
        ]
  ]
 where
  uig = s ^. uiState . uiGameplay
  addCursorPos = bottomLabels . leftLabel ?~ padLeftRight 1 widg
   where
    widg = case uig ^. uiWorldCursor of
      Nothing -> str $ renderCoordsString $ s ^. gameState . robotInfo . viewCenter
      Just coord -> clickable WorldPositionIndicator $ drawWorldCursorInfo (uig ^. uiWorldEditor . worldOverdraw) (s ^. gameState) coord
  -- Add clock display in top right of the world view if focused robot
  -- has a clock equipped
  addClock = topLabels . rightLabel ?~ padLeftRight 1 (drawClockDisplay (uig ^. uiTiming . lgTicksPerSecond) $ s ^. gameState)
  fr = uig ^. uiFocusRing
  showREPL = uig ^. uiShowREPL
  rightPanel = if showREPL then worldPanel ++ replPanel else worldPanel ++ minimizedREPL
  minimizedREPL = case focusGetCurrent fr of
    (Just (FocusablePanel REPLPanel)) -> [separateBorders $ clickable (FocusablePanel REPLPanel) (forceAttr highlightAttr hBorder)]
    _ -> [separateBorders $ clickable (FocusablePanel REPLPanel) hBorder]
  worldPanel =
    [ panel
        highlightAttr
        fr
        (FocusablePanel WorldPanel)
        ( plainBorder
            & bottomLabels . rightLabel ?~ padLeftRight 1 (drawTPS $ uig ^. uiTiming)
            & topLabels . leftLabel ?~ drawModalMenu s
            & addCursorPos
            & addClock
        )
        (drawWorldPane uig (s ^. gameState))
    , drawKeyMenu s
    ]
  replPanel =
    [ clickable (FocusablePanel REPLPanel) $
        panel
          highlightAttr
          fr
          (FocusablePanel REPLPanel)
          ( plainBorder
              & topLabels . rightLabel .~ (drawType <$> (uig ^. uiREPL . replType))
          )
          ( vLimit replHeight
              . padBottom Max
              . padLeft (Pad 1)
              $ drawREPL s
          )
    ]

drawWorldCursorInfo :: WorldOverdraw -> GameState -> Cosmic Coords -> Widget Name
drawWorldCursorInfo worldEditor g cCoords =
  case getStatic g coords of
    Just s -> renderDisplay $ displayStatic s
    Nothing -> hBox $ tileMemberWidgets ++ [coordsWidget]
 where
  Cosmic _ coords = cCoords
  coordsWidget = str $ renderCoordsString $ fmap coordsToLoc cCoords

  tileMembers = terrain : mapMaybe merge [entity, r]
  tileMemberWidgets =
    map (padRight $ Pad 1)
      . concat
      . reverse
      . zipWith f tileMembers
      $ ["at", "on", "with"]
   where
    f cell preposition = [renderDisplay cell, txt preposition]

  ri =
    RenderingInput
      (g ^. landscape . multiWorld)
      (getEntityIsKnown $ mkEntityKnowledge g)
      (g ^. landscape . terrainAndEntities . terrainMap)

  terrain = displayTerrainCell worldEditor ri cCoords
  entity = displayEntityCell worldEditor ri cCoords
  r = displayRobotCell g cCoords

  merge = fmap sconcat . NE.nonEmpty . filter (not . (^. invisible))

-- | Format the clock display to be shown in the upper right of the
--   world panel.
drawClockDisplay :: Int -> GameState -> Widget n
drawClockDisplay lgTPS gs = hBox . intersperse (txt " ") $ catMaybes [clockWidget, pauseWidget]
 where
  clockWidget = maybeDrawTime (gs ^. temporal . ticks) (gs ^. temporal . paused || lgTPS < 3) gs
  pauseWidget = guard (gs ^. temporal . paused) $> txt "(PAUSED)"

-- | Check whether the currently focused robot (if any) has some kind
-- of a clock device equipped.
clockEquipped :: GameState -> Bool
clockEquipped gs = case focusedRobot gs of
  Nothing -> False
  Just r -> CExecute Time `Set.member` getCapabilitySet (r ^. robotCapabilities)

-- | Format a ticks count as a hexadecimal clock.
drawTime :: TickNumber -> Bool -> String
drawTime (TickNumber t) showTicks =
  mconcat $
    intersperse
      ":"
      [ printf "%x" (t `shiftR` 20)
      , printf "%02x" ((t `shiftR` 12) .&. ((1 `shiftL` 8) - 1))
      , printf "%02x" ((t `shiftR` 4) .&. ((1 `shiftL` 8) - 1))
      ]
      ++ if showTicks then [".", printf "%x" (t .&. ((1 `shiftL` 4) - 1))] else []

-- | Return a possible time display, if the currently focused robot
--   has a clock device equipped.  The first argument is the number
--   of ticks (e.g. 943 = 0x3af), and the second argument indicates
--   whether the time should be shown down to single-tick resolution
--   (e.g. 0:00:3a.f) or not (e.g. 0:00:3a).
maybeDrawTime :: TickNumber -> Bool -> GameState -> Maybe (Widget n)
maybeDrawTime t showTicks gs = guard (clockEquipped gs) $> str (drawTime t showTicks)

-- | Draw info about the current number of ticks per second.
drawTPS :: UITiming -> Widget Name
drawTPS timing = hBox (tpsInfo : rateInfo)
 where
  tpsInfo
    | l >= 0 = hBox [str (show n), txt " ", txt (number n "tick"), txt " / s"]
    | otherwise = hBox [txt "1 tick / ", str (show n), txt " s"]

  rateInfo
    | timing ^. uiShowFPS =
        [ txt " ("
        , let tpf = timing ^. uiTPF
           in applyWhen (tpf >= fromIntegral ticksPerFrameCap) (withAttr redAttr) $
                str (printf "%0.1f" tpf)
        , txt " tpf, "
        , str (printf "%0.1f" (timing ^. uiFPS))
        , txt " fps)"
        ]
    | otherwise = []

  l = timing ^. lgTicksPerSecond
  n = 2 ^ abs l

-- | The height of the REPL box.  Perhaps in the future this should be
--   configurable.
replHeight :: Int
replHeight = 10

-- | Hide the cursor when a modal is set
chooseCursor :: AppState -> [CursorLocation n] -> Maybe (CursorLocation n)
chooseCursor s locs = case m of
  Nothing -> showFirstCursor s locs
  Just _ -> Nothing
 where
  m = s ^. uiState . uiGameplay . uiDialogs . uiModal

-- | Draw a dialog window, if one should be displayed right now.
drawDialog :: AppState -> Widget Name
drawDialog s = case m of
  Just (Modal mt d) -> renderDialog d $ case mt of
    GoalModal -> drawModal s mt
    RobotsModal -> drawModal s mt
    _ -> maybeScroll ModalViewport $ drawModal s mt
  Nothing -> emptyWidget
 where
  m = s ^. uiState . uiGameplay . uiDialogs . uiModal

-- | Draw one of the various types of modal dialog.
drawModal :: AppState -> ModalType -> Widget Name
drawModal s = \case
  HelpModal ->
    helpWidget
      (gs ^. randomness . seed)
      (s ^. runtimeState . webPort)
      (s ^. keyEventHandling)
  RobotsModal -> drawRobotsModal $ uig ^. uiDialogs . uiRobot
  RecipesModal -> availableListWidget gs RecipeList
  CommandsModal -> commandsListWidget gs
  MessagesModal -> availableListWidget gs MessageList
  StructuresModal -> SR.renderStructuresDisplay gs (uig ^. uiDialogs . uiStructure)
  ScenarioEndModal outcome ->
    padBottom (Pad 1) $
      vBox $
        map
          (hCenter . txt)
          content
   where
    content = case outcome of
      WinModal -> ["Congratulations!"]
      LoseModal ->
        [ "Condolences!"
        , "This scenario is no longer winnable."
        ]
  DescriptionModal e -> descriptionWidget s e
  QuitModal -> padBottom (Pad 1) $ hCenter $ txt (quitMsg (s ^. uiState . uiMenu))
  GoalModal ->
    GR.renderGoalsDisplay (uig ^. uiDialogs . uiGoal) $
      view (scenarioOperation . scenarioDescription) . fst <$> uig ^. scenarioRef
  KeepPlayingModal ->
    padLeftRight 1 $
      displayParagraphs $
        pure
          "Have fun!  Hit Ctrl-Q whenever you're ready to proceed to the next challenge or return to the menu."
  TerrainPaletteModal -> EV.drawTerrainSelector uig
  EntityPaletteModal -> EV.drawEntityPaintSelector uig
 where
  gs = s ^. gameState
  uig = s ^. uiState . uiGameplay

helpWidget :: Seed -> Maybe Port -> KeyEventHandlingState -> Widget Name
helpWidget theSeed mport keyState =
  padLeftRight 2 . vBox $
    padTop (Pad 1)
      <$> [ info
          , colorizationLegend
          , helpKeys
          , tips
          ]
 where
  tips =
    vBox
      [ heading boldAttr "Have questions? Want some tips? Check out:"
      , txt "  - The Swarm wiki, " <+> hyperlink wikiUrl (txt wikiUrl)
      , txt "  - The Swarm Discord server at " <+> hyperlink swarmDiscord (txt swarmDiscord)
      ]
  info =
    vBox
      [ heading boldAttr "Configuration"
      , txt ("Seed: " <> into @Text (show theSeed))
      , txt ("Web server port: " <> maybe "none" (into @Text . show) mport)
      ]
  colorizationLegend =
    vBox
      [ heading boldAttr "Colorization legend"
      , drawMarkdown
          "In text, snippets of code like `3 + 4` or `scan down` will be colorized. Types like `Cmd Text`{=type} have a dedicated color. The names of an `entity`{=entity}, a `structure`{=structure}, and a `tag`{=tag} also each have their own color."
      ]
  helpKeys =
    vBox
      [ heading boldAttr "Keybindings"
      , keySection "Main (always active)" mainEventHandlers
      , keySection "REPL panel" replEventHandlers
      , keySection "World view panel" worldEventHandlers
      , keySection "Robot inventory panel" robotEventHandlers
      ]
  keySection name handlers =
    padBottom (Pad 1) $
      vBox
        [ heading italicAttr name
        , mkKeyTable handlers
        ]
  mkKeyTable =
    BT.renderTable
      . BT.surroundingBorder False
      . BT.rowBorders False
      . BT.table
      . map (toRow . keyHandlerToText)
  heading attr = padBottom (Pad 1) . withAttr attr . txt
  toRow (n, k, d) =
    [ padRight (Pad 1) $ txtFilled maxN n
    , padLeftRight 1 $ txtFilled maxK k
    , padLeft (Pad 1) $ txtFilled maxD d
    ]
  keyHandlerToText = handlerNameKeysDescription (keyState ^. keyConfig)
  -- Get maximum width of the table columns so it all neatly aligns
  txtFilled n t = padRight (Pad $ max 0 (n - textWidth t)) $ txt t
  (maxN, maxK, maxD) = map3 (maximum0 . map textWidth) . unzip3 $ keyHandlerToText <$> allEventHandlers
  map3 f (n, k, d) = (f n, f k, f d)

data NotificationList = RecipeList | MessageList

availableListWidget :: GameState -> NotificationList -> Widget Name
availableListWidget gs nl = padTop (Pad 1) $ vBox widgetList
 where
  widgetList = case nl of
    RecipeList -> mkAvailableList gs (discovery . availableRecipes) renderRecipe
    MessageList -> messagesWidget gs
  renderRecipe = padLeftRight 18 . drawRecipe Nothing (fromMaybe E.empty inv)
  inv = gs ^? to focusedRobot . _Just . robotInventory

mkAvailableList :: GameState -> Lens' GameState (Notifications a) -> (a -> Widget Name) -> [Widget Name]
mkAvailableList gs notifLens notifRender = map padRender news <> notifSep <> map padRender knowns
 where
  padRender = padBottom (Pad 1) . notifRender
  count = gs ^. notifLens . notificationsCount
  (news, knowns) = splitAt count (gs ^. notifLens . notificationsContent)
  notifSep
    | count > 0 && not (null knowns) =
        [ padBottom (Pad 1) (withAttr redAttr $ hBorderWithLabel (padLeftRight 1 (txt "new↑")))
        ]
    | otherwise = []

commandsListWidget :: GameState -> Widget Name
commandsListWidget gs =
  hCenter $
    vBox
      [ table
      , padTop (Pad 1) $ txt "For the full list of available commands see the Wiki at:"
      , txt wikiCheatSheet
      ]
 where
  commands = gs ^. discovery . availableCommands . notificationsContent
  table =
    BT.renderTable
      . BT.surroundingBorder False
      . BT.columnBorders False
      . BT.rowBorders False
      . BT.setDefaultColAlignment BT.AlignLeft
      . BT.alignRight 0
      . BT.table
      $ headers : commandsTable
  headers =
    withAttr robotAttr
      <$> [ txt "command name"
          , txt " : type"
          , txt "Enabled by"
          ]

  commandsTable = mkCmdRow <$> commands
  mkCmdRow cmd =
    map
      (padTop $ Pad 1)
      [ txt $ syntax $ constInfo cmd
      , padRight (Pad 2) . withAttr magentaAttr . txt $ " : " <> prettyTextLine (inferConst cmd)
      , listDevices cmd
      ]

  base = gs ^? baseRobot
  entsByCap = case base of
    Just r ->
      M.map NE.toList $
        entitiesByCapability $
          (r ^. equippedDevices) `union` (r ^. robotInventory)
    Nothing -> mempty

  listDevices cmd = vBox $ map drawLabelledEntityName providerDevices
   where
    providerDevices =
      concatMap (flip (M.findWithDefault []) entsByCap) $
        maybeToList $
          constCaps cmd

-- | Generate a pop-up widget to display the description of an entity.
descriptionWidget :: AppState -> Entity -> Widget Name
descriptionWidget s e = padLeftRight 1 (explainEntry uig gs e)
 where
  gs = s ^. gameState
  uig = s ^. uiState . uiGameplay

-- | Draw a widget with messages to the current robot.
messagesWidget :: GameState -> [Widget Name]
messagesWidget gs = widgetList
 where
  widgetList = focusNewest . map drawLogEntry' $ gs ^. messageNotifications . notificationsContent
  focusNewest = applyWhen (not $ gs ^. temporal . paused) $ over _last visible
  drawLogEntry' e =
    withAttr (colorLogs e) $
      hBox
        [ fromMaybe (txt "") $ maybeDrawTime (e ^. leTime) True gs
        , padLeft (Pad 2) . txt $ brackets $ e ^. leName
        , padLeft (Pad 1) . txt2 $ e ^. leText
        ]
  txt2 = txtWrapWith indent2

colorLogs :: LogEntry -> AttrName
colorLogs e = case e ^. leSource of
  SystemLog -> colorSeverity (e ^. leSeverity)
  RobotLog rls rid _loc -> case rls of
    Said -> robotColor rid
    Logged -> notifAttr
    RobotError -> colorSeverity (e ^. leSeverity)
    CmdStatus -> notifAttr
 where
  -- color each robot message with different color of the world
  robotColor = indexWrapNonEmpty messageAttributeNames

colorSeverity :: Severity -> AttrName
colorSeverity = \case
  Info -> infoAttr
  Debug -> dimAttr
  Warning -> yellowAttr
  Error -> redAttr
  Critical -> redAttr

-- | Draw the F-key modal menu. This is displayed in the top left world corner.
drawModalMenu :: AppState -> Widget Name
drawModalMenu s = vLimit 1 . hBox $ map (padLeftRight 1 . drawKeyCmd) globalKeyCmds
 where
  notificationKey :: Getter GameState (Notifications a) -> SE.MainEvent -> Text -> Maybe KeyCmd
  notificationKey notifLens key name
    | null (s ^. gameState . notifLens . notificationsContent) = Nothing
    | otherwise =
        let highlight
              | s ^. gameState . notifLens . notificationsCount > 0 = Alert
              | otherwise = NoHighlight
         in Just (Left (highlight, keyM key, name))

  -- Hides this key if the recognizable structure list is empty
  structuresKey =
    if null $ s ^. gameState . landscape . recognizerAutomatons . originalStructureDefinitions
      then Nothing
      else Just (Left (NoHighlight, keyM SE.ViewStructuresEvent, "Structures"))

  globalKeyCmds =
    catMaybes
      [ Just (Left (NoHighlight, keyM SE.ViewHelpEvent, "Help"))
      , Just (Left (NoHighlight, keyM SE.ViewRobotsEvent, "Robots"))
      , notificationKey (discovery . availableRecipes) SE.ViewRecipesEvent "Recipes"
      , notificationKey (discovery . availableCommands) SE.ViewCommandsEvent "Commands"
      , notificationKey messageNotifications SE.ViewMessagesEvent "Messages"
      , structuresKey
      ]
  keyM = VU.bindingText s . SE.Main

-- | Draw a menu explaining what key commands are available for the
--   current panel.  This menu is displayed as one or two lines in
--   between the world panel and the REPL.
--
-- This excludes the F-key modals that are shown elsewhere.
drawKeyMenu :: AppState -> Widget Name
drawKeyMenu s =
  vLimit 2 $
    hBox
      [ padBottom Max $
          vBox
            [ mkCmdRow globalKeyCmds
            , padLeft (Pad 2) contextCmds
            ]
      , gameModeWidget
      ]
 where
  mkCmdRow = hBox . map drawPaddedCmd
  drawPaddedCmd = padLeftRight 1 . drawKeyCmd
  contextCmds
    | ctrlMode == Handling = txt $ fromMaybe "" (gs ^? gameControls . inputHandler . _Just . _1)
    | otherwise = mkCmdRow focusedPanelCmds
  focusedPanelCmds =
    map highlightKeyCmds
      . keyCmdsFor
      . focusGetCurrent
      . view uiFocusRing
      $ uig

  uig = s ^. uiState . uiGameplay
  gs = s ^. gameState

  isReplWorking = gs ^. gameControls . replWorking
  isPaused = gs ^. temporal . paused
  hasDebug = hasDebugCapability creative s
  creative = gs ^. creativeMode
  showCreative = s ^. uiState . uiDebugOptions . Lens.contains ToggleCreative
  showEditor = s ^. uiState . uiDebugOptions . Lens.contains ToggleWorldEditor
  goal = hasAnythingToShow $ uig ^. uiDialogs . uiGoal . goalsContent
  showZero = uig ^. uiInventory . uiShowZero
  inventorySort = uig ^. uiInventory . uiInventorySort
  inventorySearch = uig ^. uiInventory . uiInventorySearch
  ctrlMode = uig ^. uiREPL . replControlMode
  canScroll = creative || (gs ^. landscape . worldScrollable)
  handlerInstalled = isJust (gs ^. gameControls . inputHandler)

  renderPilotModeSwitch :: ReplControlMode -> T.Text
  renderPilotModeSwitch = \case
    Piloting -> "REPL"
    _ -> "pilot"

  renderHandlerModeSwitch :: ReplControlMode -> T.Text
  renderHandlerModeSwitch = \case
    Handling -> "REPL"
    _ -> "key handler"

  gameModeWidget =
    padLeft Max
      . padLeftRight 1
      . txt
      . (<> " mode")
      $ case creative of
        False -> "Classic"
        True -> "Creative"

  globalKeyCmds :: [KeyCmd]
  globalKeyCmds =
    catMaybes
      [ may goal (Left (NoHighlight, keyM SE.ViewGoalEvent, "goal"))
      , may showCreative (Left (NoHighlight, keyM SE.ToggleCreativeModeEvent, "creative"))
      , may showEditor (Left (NoHighlight, keyM SE.ToggleWorldEditorEvent, "editor"))
      , Just (Left (NoHighlight, keyM SE.PauseEvent, if isPaused then "unpause" else "pause"))
      , may isPaused (Left (NoHighlight, keyM SE.RunSingleTickEvent, "step"))
      , may
          (isPaused && hasDebug)
          ( Left
              ( if uig ^. uiShowDebug then Alert else NoHighlight
              , keyM SE.ShowCESKDebugEvent
              , "debug"
              )
          )
      , -- , Just (Left (NoHighlight, keyM SE.IncreaseTpsEvent <> "/" <> keyM SE.DecreaseTpsEvent, "speed"))
        Just (Right (NoHighlight, [(keyM SE.IncreaseTpsEvent, "speed-up"), (keyM SE.DecreaseTpsEvent, "speed-down")], "speed"))
      , Just
          ( Left
              ( NoHighlight
              , keyM SE.ToggleREPLVisibilityEvent
              , if uig ^. uiShowREPL then "hide REPL" else "show REPL"
              )
          )
      , Just
          ( Left
              ( if uig ^. uiShowRobots then NoHighlight else Alert
              , keyM SE.HideRobotsEvent
              , "hide robots"
              )
          )
      ]
  may b = if b then Just else const Nothing

  highlightKeyCmds (k, n) = Left (PanelSpecific, k, n)

  keyCmdsFor (Just (FocusablePanel WorldEditorPanel)) =
    [("^s", "save map")]
  keyCmdsFor (Just (FocusablePanel REPLPanel)) =
    [ ("↓↑", "history")
    ]
      ++ [("Enter", "execute") | not isReplWorking]
      ++ [(keyR SE.CancelRunningProgramEvent, "cancel") | isReplWorking]
      ++ [(keyR SE.TogglePilotingModeEvent, renderPilotModeSwitch ctrlMode) | creative]
      ++ [(keyR SE.ToggleCustomKeyHandlingEvent, renderHandlerModeSwitch ctrlMode) | handlerInstalled]
      ++ [("PgUp/Dn", "scroll")]
  keyCmdsFor (Just (FocusablePanel WorldPanel)) =
    [(T.intercalate "/" $ map keyW enumerate, "scroll") | canScroll]
  keyCmdsFor (Just (FocusablePanel RobotPanel)) =
    ("Enter", "pop out")
      : if isJust inventorySearch
        then [("Esc", "exit search")]
        else
          [ (keyE SE.MakeEntityEvent, "make")
          , (keyE SE.ShowZeroInventoryEntitiesEvent, (if showZero then "hide" else "show") <> " 0")
          ,
            ( keyE SE.SwitchInventorySortDirection <> "/" <> keyE SE.CycleInventorySortEvent
            , T.unwords ["Sort:", renderSortMethod inventorySort]
            )
          , (keyE SE.SearchInventoryEvent, "search")
          ]
  keyCmdsFor (Just (FocusablePanel InfoPanel)) = []
  keyCmdsFor _ = []
  keyM = VU.bindingText s . SE.Main
  keyR = VU.bindingText s . SE.REPL
  keyE = VU.bindingText s . SE.Robot
  keyW = VU.bindingText s . SE.World

data KeyHighlight = NoHighlight | Alert | PanelSpecific

<<<<<<< HEAD
-- | Draw a single key command in the menu.
drawKeyCmd :: KeyCmd -> Widget Name
drawKeyCmd keycmd = 
=======
attr :: KeyHighlight -> AttrName
attr h =
  case h of
    NoHighlight -> defAttr
    Alert -> notifAttr
    PanelSpecific -> highlightAttr

-- | Draw a single key command in the menu.
drawKeyCmd :: (KeyHighlight, Text, Text) -> Widget Name
drawKeyCmd (h, key, cmd) =
  clickable (UIShortcut cmd) $
    hBox
      [ withAttr (attr h) (txt $ brackets key)
      , txt cmd
      ]

drawKeyCmdDbl :: KeyCmd -> Widget Name
drawKeyCmdDbl keycmd =
>>>>>>> cc5f1693
  case keycmd of
    Left (h, key, cmd) ->
      clickable (UIShortcut cmd) $
        hBox
          [ withAttr (attr h) (txt $ brackets key)
          , txt cmd
          ]
    Right (h, keyArr, cmd) ->
      hBox $ map (createCmd h) keyArr ++ [txt cmd]
<<<<<<< HEAD
  where 
    createCmd h (key, cmd) = clickable (UIShortcut cmd) $ withAttr (attr h) (txt $ brackets key)
    attr h = case h of
      NoHighlight -> defAttr
      Alert -> notifAttr
      PanelSpecific -> highlightAttr
=======
 where
  createCmd h (key, cmd) = clickable (UIShortcut cmd) $ withAttr (attr h) (txt $ brackets key)
>>>>>>> cc5f1693

------------------------------------------------------------
-- World panel
------------------------------------------------------------

-- | Compare to: 'Swarm.Util.Content.getMapRectangle'
worldWidget ::
  (Cosmic Coords -> Widget n) ->
  -- | view center
  Cosmic Location ->
  Widget n
worldWidget renderCoord gameViewCenter = Widget Fixed Fixed $
  do
    ctx <- getContext
    let w = ctx ^. availWidthL
        h = ctx ^. availHeightL
        vr = viewingRegion gameViewCenter (fromIntegral w, fromIntegral h)
        ixs = range $ vr ^. planar
    render . vBox . map hBox . chunksOf w . map (renderCoord . Cosmic (vr ^. subworld)) $ ixs

-- | Draw the current world view.
drawWorldPane :: UIGameplay -> GameState -> Widget Name
drawWorldPane ui g =
  center
    . cached WorldCache
    . reportExtent WorldExtent
    -- Set the clickable request after the extent to play nice with the cache
    . clickable (FocusablePanel WorldPanel)
    $ worldWidget renderCoord (g ^. robotInfo . viewCenter)
 where
  renderCoord = drawLoc ui g

------------------------------------------------------------
-- Robot inventory panel
------------------------------------------------------------

-- | Draw info about the currently focused robot, such as its name,
--   position, orientation, and inventory, as long as it is not too
--   far away.
drawRobotPanel :: AppState -> Widget Name
drawRobotPanel s
  -- If the focused robot is too far away to communicate, just leave the panel blank.
  -- There should be no way to tell the difference between a robot that is too far
  -- away and a robot that does not exist.
  | Just r <- s ^. gameState . to focusedRobot
  , Just (_, lst) <- s ^. uiState . uiGameplay . uiInventory . uiInventoryList =
      let drawClickableItem pos selb = clickable (InventoryListItem pos) . drawItem (lst ^. BL.listSelectedL) pos selb
          details =
            [ txt (r ^. robotName)
            , padLeft (Pad 2) . str . renderCoordsString $ r ^. robotLocation
            , padLeft (Pad 2) $ renderDisplay (r ^. robotDisplay)
            ]
       in padBottom Max $
            vBox
              [ hCenter $ hBox details
              , withLeftPaddedVScrollBars . padLeft (Pad 1) . padTop (Pad 1) $
                  BL.renderListWithIndex drawClickableItem True lst
              ]
  | otherwise = blank

blank :: Widget Name
blank = padRight Max . padBottom Max $ str " "

-- | Draw an inventory entry.
drawItem ::
  -- | The index of the currently selected inventory entry
  Maybe Int ->
  -- | The index of the entry we are drawing
  Int ->
  -- | Whether this entry is selected; we can ignore this
  --   because it will automatically have a special attribute
  --   applied to it.
  Bool ->
  -- | The entry to draw.
  InventoryListEntry ->
  Widget Name
drawItem sel i _ (Separator l) =
  -- Make sure a separator right before the focused element is
  -- visible. Otherwise, when a separator occurs as the very first
  -- element of the list, once it scrolls off the top of the viewport
  -- it will never become visible again.
  -- See https://github.com/jtdaugherty/brick/issues/336#issuecomment-921220025
  applyWhen (sel == Just (i + 1)) visible $ hBorderWithLabel (txt l)
drawItem _ _ _ (InventoryEntry n e) = drawLabelledEntityName e <+> showCount n
 where
  showCount = padLeft Max . str . show
drawItem _ _ _ (EquippedEntry e) = drawLabelledEntityName e <+> padLeft Max (str " ")

------------------------------------------------------------
-- Info panel
------------------------------------------------------------

-- | Draw the info panel in the bottom-left corner, which shows info
--   about the currently focused inventory item.
drawInfoPanel :: AppState -> Widget Name
drawInfoPanel s
  | Just Far <- s ^. gameState . to focusedRange = blank
  | otherwise =
      withVScrollBars OnRight
        . viewport InfoViewport Vertical
        . padLeftRight 1
        $ explainFocusedItem s

-- | Display info about the currently focused inventory entity,
--   such as its description and relevant recipes.
explainFocusedItem :: AppState -> Widget Name
explainFocusedItem s = case focusedItem s of
  Just (InventoryEntry _ e) -> explainEntry uig gs e
  Just (EquippedEntry e) -> explainEntry uig gs e
  _ -> txt " "
 where
  gs = s ^. gameState
  uig = s ^. uiState . uiGameplay

explainEntry :: UIGameplay -> GameState -> Entity -> Widget Name
explainEntry uig gs e =
  vBox $
    [ displayProperties $ Set.toList (e ^. entityProperties)
    , drawMarkdown (e ^. entityDescription)
    , explainCapabilities gs e
    , explainRecipes gs e
    ]
      <> [drawRobotMachine gs False | CDebug `M.member` getMap (e ^. entityCapabilities)]
      <> [drawRobotLog uig gs | CExecute Log `M.member` getMap (e ^. entityCapabilities)]

displayProperties :: [EntityProperty] -> Widget Name
displayProperties = displayList . mapMaybe showProperty
 where
  showProperty Growable = Just "growing"
  showProperty Pushable = Just "pushable"
  showProperty Combustible = Just "combustible"
  showProperty Infinite = Just "infinite"
  showProperty Liquid = Just "liquid"
  showProperty Unwalkable = Just "blocking"
  showProperty Opaque = Just "opaque"
  showProperty Boundary = Just "boundary"
  -- Most things are pickable so we don't show that.
  showProperty Pickable = Nothing
  -- 'Known' is just a technical detail of how we handle some entities
  -- in challenge scenarios and not really something the player needs
  -- to know.
  showProperty Known = Nothing
  showProperty Printable = Just "printable"

  displayList [] = emptyWidget
  displayList ps =
    vBox
      [ hBox . L.intersperse (txt ", ") . map (withAttr robotAttr . txt) $ ps
      , txt " "
      ]

-- | This widget can have potentially multiple "headings"
-- (one per capability), each with multiple commands underneath.
-- Directly below each heading there will be a "exercise cost"
-- description, unless the capability is free-to-exercise.
explainCapabilities :: GameState -> Entity -> Widget Name
explainCapabilities gs e
  | null capabilitiesAndCommands = emptyWidget
  | otherwise =
      padBottom (Pad 1) $
        vBox
          [ hBorderWithLabel (txt "Enabled commands")
          , hCenter
              . vBox
              . L.intersperse (txt " ") -- Inserts an extra blank line between major "Cost" sections
              $ map drawSingleCapabilityWidget capabilitiesAndCommands
          ]
 where
  eLookup = lookupEntityE $ entitiesByName $ gs ^. landscape . terrainAndEntities . entityMap
  eitherCosts = (traverse . traverse) eLookup $ e ^. entityCapabilities
  capabilitiesAndCommands = case eitherCosts of
    Right eCaps -> M.elems . getMap . commandsForDeviceCaps $ eCaps
    Left x ->
      error $
        unwords
          [ "Error: somehow an invalid entity reference escaped the parse-time check"
          , T.unpack x
          ]

  drawSingleCapabilityWidget cmdsAndCost =
    vBox
      [ costWidget cmdsAndCost
      , padLeft (Pad 1) . vBox . map renderCmdInfo . NE.toList $ enabledCommands cmdsAndCost
      ]

  renderCmdInfo c =
    Widget Fixed Fixed $ do
      ctx <- getContext
      let w = ctx ^. availWidthL
          constType = inferConst c
          info = constInfo c
          requiredWidthForTypes = textWidth (syntax info <> " : " <> prettyTextLine constType)
      render
        . padTop (Pad 1)
        $ vBox
          [ hBox
              [ padRight (Pad 1) (txt $ syntax info)
              , padRight (Pad 1) (txt ":")
              , if requiredWidthForTypes <= w
                  then withAttr magentaAttr . txt $ prettyTextLine constType
                  else emptyWidget
              ]
          , hBox $
              if requiredWidthForTypes > w
                then
                  [ padRight (Pad 1) (txt " ")
                  , withAttr magentaAttr . txt $ prettyTextWidth constType (w - 2)
                  ]
                else [emptyWidget]
          , padTop (Pad 1) . padLeft (Pad 1) . txtWrap . briefDoc $ constDoc info
          ]

  costWidget cmdsAndCost =
    if null ings
      then emptyWidget
      else padTop (Pad 1) $ vBox $ withAttr boldAttr (txt "Cost:") : map drawCost ings
   where
    ings = ingredients $ commandCost cmdsAndCost

  drawCost (n, ingr) =
    padRight (Pad 1) (str (show n)) <+> eName
   where
    eName = applyEntityNameAttr Nothing missing ingr $ txt $ ingr ^. entityName
    missing = E.lookup ingr robotInv < n

  robotInv = fromMaybe E.empty $ gs ^? to focusedRobot . _Just . robotInventory

explainRecipes :: GameState -> Entity -> Widget Name
explainRecipes gs e
  | null recipes = emptyWidget
  | otherwise =
      vBox
        [ padBottom (Pad 1) (hBorderWithLabel (txt "Recipes"))
        , padLeftRight 2
            . hCenter
            . vBox
            $ map (hLimit widthLimit . padBottom (Pad 1) . drawRecipe (Just e) inv) recipes
        ]
 where
  recipes = recipesWith gs e

  inv = fromMaybe E.empty $ gs ^? to focusedRobot . _Just . robotInventory

  width (n, ingr) =
    length (show n) + 1 + maximum0 (map T.length . T.words $ ingr ^. entityName)

  maxInputWidth =
    fromMaybe 0 $
      maximumOf (traverse . recipeInputs . traverse . to width) recipes
  maxOutputWidth =
    fromMaybe 0 $
      maximumOf (traverse . recipeOutputs . traverse . to width) recipes
  widthLimit = 2 * max maxInputWidth maxOutputWidth + 11

-- | Return all recipes that involve a given entity.
recipesWith :: GameState -> Entity -> [Recipe Entity]
recipesWith gs e =
  let getRecipes select = recipesFor (gs ^. recipesInfo . select) e
   in -- The order here is chosen intentionally.  See https://github.com/swarm-game/swarm/issues/418.
      --
      --   1. Recipes where the entity is an input --- these should go
      --     first since the first thing you will want to know when you
      --     obtain a new entity is what you can do with it.
      --
      --   2. Recipes where it serves as a catalyst --- for the same reason.
      --
      --   3. Recipes where it is an output --- these should go last,
      --      since if you have it, you probably already figured out how
      --      to make it.
      L.nub $
        concat
          [ getRecipes recipesIn
          , getRecipes recipesCat
          , getRecipes recipesOut
          ]

-- | Draw an ASCII art representation of a recipe.  For now, the
--   weight is not shown.
drawRecipe :: Maybe Entity -> Inventory -> Recipe Entity -> Widget Name
drawRecipe me inv (Recipe ins outs reqs time _weight) =
  vBox
    -- any requirements (e.g. furnace) go on top.
    [ hCenter $ drawReqs reqs
    , -- then we draw inputs, a connector, and outputs.
      hBox
        [ vBox (zipWith drawIn [0 ..] (ins <> times))
        , connector
        , vBox (zipWith drawOut [0 ..] outs)
        ]
    ]
 where
  -- The connector is either just a horizontal line ─────
  -- or, if there are requirements, a horizontal line with
  -- a vertical piece coming out of the center, ──┴── .
  connector
    | null reqs = hLimit 5 hBorder
    | otherwise =
        hBox
          [ hLimit 2 hBorder
          , joinableBorder (Edges True False True True)
          , hLimit 2 hBorder
          ]
  inLen = length ins + length times
  outLen = length outs
  times = [(fromIntegral time, timeE) | time /= 1]

  -- Draw inputs and outputs.
  drawIn, drawOut :: Int -> (Count, Entity) -> Widget Name
  drawIn i (n, ingr) =
    hBox
      [ padRight (Pad 1) $ str (show n) -- how many?
      , fmtEntityName missing ingr -- name of the input
      , padLeft (Pad 1) $ -- a connecting line:   ─────┬
          hBorder
            <+> ( joinableBorder (Edges (i /= 0) (i /= inLen - 1) True False) -- ...maybe plus vert ext:   │
                    <=> if i /= inLen - 1
                      then vLimit (subtract 1 . length . T.words $ ingr ^. entityName) vBorder
                      else emptyWidget
                )
      ]
   where
    missing = E.lookup ingr inv < n

  drawOut i (n, ingr) =
    hBox
      [ padRight (Pad 1) $
          ( joinableBorder (Edges (i /= 0) (i /= outLen - 1) False True)
              <=> if i /= outLen - 1
                then vLimit (subtract 1 . length . T.words $ ingr ^. entityName) vBorder
                else emptyWidget
          )
            <+> hBorder
      , fmtEntityName False ingr
      , padLeft (Pad 1) $ str (show n)
      ]

  -- If it's the focused entity, draw it highlighted.
  -- If the robot doesn't have any, draw it in red.
  fmtEntityName :: Bool -> Entity -> Widget n
  fmtEntityName missing ingr =
    applyEntityNameAttr me missing ingr $ txtLines nm
   where
    -- Split up multi-word names, one line per word
    nm = ingr ^. entityName
    txtLines = vBox . map txt . T.words

applyEntityNameAttr :: Maybe Entity -> Bool -> Entity -> (Widget n -> Widget n)
applyEntityNameAttr me missing ingr
  | Just ingr == me = withAttr highlightAttr
  | ingr == timeE = withAttr yellowAttr
  | missing = withAttr invalidFormInputAttr
  | otherwise = id

-- | Ad-hoc entity to represent time - only used in recipe drawing
timeE :: Entity
timeE = mkEntity (defaultEntityDisplay '.') "ticks" mempty [] mempty

drawReqs :: IngredientList Entity -> Widget Name
drawReqs = vBox . map (hCenter . drawReq)
 where
  drawReq (1, e) = txt $ e ^. entityName
  drawReq (n, e) = str (show n) <+> txt " " <+> txt (e ^. entityName)

indent2 :: WrapSettings
indent2 = defaultWrapSettings {fillStrategy = FillIndent 2}

-- | Only show the most recent entry, and any entries which were
--   produced by "say" or "log" commands.  Other entries (i.e. errors
--   or command status reports) are thus ephemeral, i.e. they are only
--   shown when they are the most recent log entry, but hidden once
--   something else is logged.
getLogEntriesToShow :: GameState -> [LogEntry]
getLogEntriesToShow gs = logEntries ^.. traversed . ifiltered shouldShow
 where
  logEntries = gs ^. to focusedRobot . _Just . robotLog
  n = Seq.length logEntries

  shouldShow i le =
    (i == n - 1) || case le ^. leSource of
      RobotLog src _ _ -> src `elem` [Said, Logged]
      SystemLog -> False

drawRobotLog :: UIGameplay -> GameState -> Widget Name
drawRobotLog uig gs =
  vBox
    [ padBottom (Pad 1) (hBorderWithLabel (txt "Log"))
    , vBox . F.toList . imap drawEntry $ logEntriesToShow
    ]
 where
  logEntriesToShow = getLogEntriesToShow gs
  n = length logEntriesToShow
  drawEntry i e =
    applyWhen (i == n - 1 && uig ^. uiScrollToEnd) visible $
      drawLogEntry (not allMe) e

  rid = gs ^? to focusedRobot . _Just . robotID

  allMe = all me logEntriesToShow
  me le = case le ^. leSource of
    RobotLog _ i _ -> Just i == rid
    _ -> False

-- | Show the 'CESK' machine of focused robot. Puts a separator above.
drawRobotMachine :: GameState -> Bool -> Widget Name
drawRobotMachine gs showName = case gs ^. to focusedRobot of
  Nothing -> machineLine "no selected robot"
  Just r ->
    vBox
      [ machineLine $ r ^. robotName <> "#" <> r ^. robotID . to tshow
      , txt $ r ^. machine . to prettyText
      ]
 where
  tshow = T.pack . show
  hLine t = padBottom (Pad 1) (hBorderWithLabel (txt t))
  machineLine r = hLine $ if showName then "Machine [" <> r <> "]" else "Machine"

-- | Draw one log entry with an optional robot name first.
drawLogEntry :: Bool -> LogEntry -> Widget a
drawLogEntry addName e =
  withAttr (colorLogs e) . txtWrapWith indent2 $
    if addName then name else t
 where
  t = e ^. leText
  name =
    "["
      <> view leName e
      <> "] "
      <> case e ^. leSource of
        RobotLog Said _ _ -> "said " <> quote t
        _ -> t

------------------------------------------------------------
-- REPL panel
------------------------------------------------------------

-- | Turn the repl prompt into a decorator for the form
replPromptAsWidget :: Text -> REPLPrompt -> Widget Name
replPromptAsWidget _ (CmdPrompt _) = txt "> "
replPromptAsWidget t (SearchPrompt rh) =
  case lastEntry t rh of
    Nothing -> txt "[nothing found] "
    Just lastentry
      | T.null t -> txt "[find] "
      | otherwise -> txt $ "[found: \"" <> lastentry <> "\"] "

renderREPLPrompt :: FocusRing Name -> REPLState -> Widget Name
renderREPLPrompt focus theRepl = ps1 <+> replE
 where
  prompt = theRepl ^. replPromptType
  replEditor = theRepl ^. replPromptEditor
  color t =
    case theRepl ^. replValid of
      Right () -> txt t
      Left NoLoc -> withAttr redAttr (txt t)
      Left (SrcLoc s e) | s == e || s >= T.length t -> withAttr redAttr (txt t)
      Left (SrcLoc s e) ->
        let (validL, (invalid, validR)) = T.splitAt (e - s) <$> T.splitAt s t
         in hBox [txt validL, withAttr redAttr (txt invalid), txt validR]
  ps1 = replPromptAsWidget (T.concat $ getEditContents replEditor) prompt
  replE =
    renderEditor
      (vBox . map color)
      (focusGetCurrent focus `elem` [Nothing, Just (FocusablePanel REPLPanel), Just REPLInput])
      replEditor

-- | Draw the REPL.
drawREPL :: AppState -> Widget Name
drawREPL s =
  vBox
    [ withLeftPaddedVScrollBars
        . viewport REPLViewport Vertical
        . vBox
        $ [cached REPLHistoryCache (vBox history), currentPrompt]
    , vBox mayDebug
    ]
 where
  uig = s ^. uiState . uiGameplay
  gs = s ^. gameState

  -- rendered history lines fitting above REPL prompt
  history :: [Widget n]
  history = map fmt . filter (not . isREPLSaved) . toList . getSessionREPLHistoryItems $ theRepl ^. replHistory
  currentPrompt :: Widget Name
  currentPrompt = case (isActive <$> base, theRepl ^. replControlMode) of
    (_, Handling) -> padRight Max $ txt "[key handler running, M-k to toggle]"
    (Just False, _) -> renderREPLPrompt (uig ^. uiFocusRing) theRepl
    _running -> padRight Max $ txt "..."
  theRepl = uig ^. uiREPL

  -- NOTE: there exists a lens named 'baseRobot' that uses "unsafe"
  -- indexing that may be an alternative to this:
  base = gs ^. robotInfo . robotMap . at 0

  fmt (REPLHistItem itemType t) = case itemType of
    REPLEntry {} -> txt $ "> " <> t
    REPLOutput -> txt t
    REPLError -> txtWrapWith indent2 {preserveIndentation = True} t
  mayDebug = [drawRobotMachine gs True | uig ^. uiShowDebug]

------------------------------------------------------------
-- Utility
------------------------------------------------------------

-- See https://github.com/jtdaugherty/brick/discussions/484
withLeftPaddedVScrollBars :: Widget n -> Widget n
withLeftPaddedVScrollBars =
  withVScrollBarRenderer (addLeftSpacing verticalScrollbarRenderer)
    . withVScrollBars OnRight
 where
  addLeftSpacing :: VScrollbarRenderer n -> VScrollbarRenderer n
  addLeftSpacing r =
    r
      { scrollbarWidthAllocation = 2
      , renderVScrollbar = hLimit 1 $ renderVScrollbar r
      , renderVScrollbarTrough = hLimit 1 $ renderVScrollbarTrough r
      }<|MERGE_RESOLUTION|>--- conflicted
+++ resolved
@@ -999,30 +999,9 @@
 
 data KeyHighlight = NoHighlight | Alert | PanelSpecific
 
-<<<<<<< HEAD
 -- | Draw a single key command in the menu.
 drawKeyCmd :: KeyCmd -> Widget Name
 drawKeyCmd keycmd = 
-=======
-attr :: KeyHighlight -> AttrName
-attr h =
-  case h of
-    NoHighlight -> defAttr
-    Alert -> notifAttr
-    PanelSpecific -> highlightAttr
-
--- | Draw a single key command in the menu.
-drawKeyCmd :: (KeyHighlight, Text, Text) -> Widget Name
-drawKeyCmd (h, key, cmd) =
-  clickable (UIShortcut cmd) $
-    hBox
-      [ withAttr (attr h) (txt $ brackets key)
-      , txt cmd
-      ]
-
-drawKeyCmdDbl :: KeyCmd -> Widget Name
-drawKeyCmdDbl keycmd =
->>>>>>> cc5f1693
   case keycmd of
     Left (h, key, cmd) ->
       clickable (UIShortcut cmd) $
@@ -1032,17 +1011,12 @@
           ]
     Right (h, keyArr, cmd) ->
       hBox $ map (createCmd h) keyArr ++ [txt cmd]
-<<<<<<< HEAD
   where 
     createCmd h (key, cmd) = clickable (UIShortcut cmd) $ withAttr (attr h) (txt $ brackets key)
     attr h = case h of
       NoHighlight -> defAttr
       Alert -> notifAttr
       PanelSpecific -> highlightAttr
-=======
- where
-  createCmd h (key, cmd) = clickable (UIShortcut cmd) $ withAttr (attr h) (txt $ brackets key)
->>>>>>> cc5f1693
 
 ------------------------------------------------------------
 -- World panel
