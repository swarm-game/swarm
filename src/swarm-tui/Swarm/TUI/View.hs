{-# LANGUAGE OverloadedStrings #-}

-- |
-- SPDX-License-Identifier: BSD-3-Clause
--
-- Code for drawing the TUI.
module Swarm.TUI.View (
  drawUI,
  drawTPS,

  -- * Dialog box
  drawDialog,
  chooseCursor,

  -- * Key hint menu
  drawKeyMenu,
  drawModalMenu,
  drawKeyCmd,

  -- * Robot panel
  drawRobotPanel,
  drawItem,
  renderDutyCycle,

  -- * Info panel
  drawInfoPanel,
  explainFocusedItem,

  -- * REPL
  drawREPL,
) where

import Brick hiding (Direction, Location)
import Brick.Focus
import Brick.Forms
import Brick.Widgets.Border (
  hBorder,
  hBorderWithLabel,
  joinableBorder,
  vBorder,
 )
import Brick.Widgets.Center (center, centerLayer, hCenter)
import Brick.Widgets.Dialog
import Brick.Widgets.Edit (getEditContents, renderEditor)
import Brick.Widgets.List qualified as BL
import Brick.Widgets.Table qualified as BT
import Control.Lens as Lens hiding (Const, from)
import Control.Monad (guard)
import Data.Array (range)
import Data.Bits (shiftL, shiftR, (.&.))
import Data.Foldable (toList)
import Data.Foldable qualified as F
import Data.Functor (($>))
import Data.List (intersperse)
import Data.List qualified as L
import Data.List.Extra (enumerate)
import Data.List.NonEmpty (NonEmpty (..))
import Data.List.NonEmpty qualified as NE
import Data.List.Split (chunksOf)
import Data.Map qualified as M
import Data.Maybe (catMaybes, fromMaybe, isJust, mapMaybe, maybeToList)
import Data.Semigroup (sconcat)
import Data.Sequence qualified as Seq
import Data.Set qualified as Set
import Data.Text (Text)
import Data.Text qualified as T
import Data.Time (NominalDiffTime, defaultTimeLocale, formatTime)
import Network.Wai.Handler.Warp (Port)
import Swarm.Constant
import Swarm.Game.Device (commandCost, commandsForDeviceCaps, enabledCommands, getCapabilitySet, getMap, ingredients)
import Swarm.Game.Display
import Swarm.Game.Entity as E
import Swarm.Game.Ingredients
import Swarm.Game.Land
import Swarm.Game.Location
import Swarm.Game.Recipe
import Swarm.Game.Robot
import Swarm.Game.Robot.Concrete
import Swarm.Game.Scenario (
  scenarioAuthor,
  scenarioCreative,
  scenarioDescription,
  scenarioKnown,
  scenarioLandscape,
  scenarioMetadata,
  scenarioName,
  scenarioObjectives,
  scenarioOperation,
  scenarioSeed,
  scenarioTerrainAndEntities,
 )
import Swarm.Game.Scenario.Scoring.Best
import Swarm.Game.Scenario.Scoring.CodeSize
import Swarm.Game.Scenario.Scoring.ConcreteMetrics
import Swarm.Game.Scenario.Scoring.GenericMetrics
import Swarm.Game.Scenario.Status
import Swarm.Game.Scenario.Topography.Center
import Swarm.Game.Scenario.Topography.Structure.Recognition.Type
import Swarm.Game.ScenarioInfo (
  ScenarioItem (..),
  scenarioItemName,
 )
import Swarm.Game.State
import Swarm.Game.State.Landscape
import Swarm.Game.State.Robot
import Swarm.Game.State.Runtime
import Swarm.Game.State.Substate
import Swarm.Game.Tick (TickNumber (..))
import Swarm.Game.Universe
import Swarm.Game.World.Coords
import Swarm.Game.World.Gen (Seed)
import Swarm.Language.Capability (Capability (..), constCaps)
import Swarm.Language.Syntax
import Swarm.Language.Typecheck (inferConst)
import Swarm.Log
import Swarm.Pretty (prettyText, prettyTextLine, prettyTextWidth)
import Swarm.TUI.Border
import Swarm.TUI.Controller (ticksPerFrameCap)
import Swarm.TUI.Controller.EventHandlers (allEventHandlers, mainEventHandlers, replEventHandlers, robotEventHandlers, worldEventHandlers)
import Swarm.TUI.Controller.Util (hasDebugCapability)
import Swarm.TUI.Editor.Model
import Swarm.TUI.Editor.View qualified as EV
import Swarm.TUI.Inventory.Sorting (renderSortMethod)
import Swarm.TUI.Launch.Model
import Swarm.TUI.Launch.View
import Swarm.TUI.Model
import Swarm.TUI.Model.DebugOption (DebugOption (..))
import Swarm.TUI.Model.Dialog.Goal (goalsContent, hasAnythingToShow)
import Swarm.TUI.Model.Event qualified as SE
import Swarm.TUI.Model.KeyBindings (handlerNameKeysDescription)
import Swarm.TUI.Model.Repl
import Swarm.TUI.Model.UI
import Swarm.TUI.Model.UI.Gameplay
import Swarm.TUI.Panel
import Swarm.TUI.View.Achievement
import Swarm.TUI.View.Attribute.Attr
import Swarm.TUI.View.CellDisplay
import Swarm.TUI.View.Logo
import Swarm.TUI.View.Objective qualified as GR
import Swarm.TUI.View.Popup
import Swarm.TUI.View.Robot
import Swarm.TUI.View.Structure qualified as SR
import Swarm.TUI.View.Util as VU
import Swarm.Util
import Text.Printf
import Text.Wrap
import Witch (into)

-- | The 2nd case is for key commands that have more than one btn in the ui
type KeyCmd = Either (KeyHighlight, Text, Text) (KeyHighlight, [(Text, Text)], Text)

-- | The main entry point for drawing the entire UI.
drawUI :: AppState -> [Widget Name]
drawUI s = drawPopups s : mainLayers
 where
  mainLayers
    | s ^. uiState . uiPlaying = drawGameUI s
    | otherwise = drawMenuUI s

drawMenuUI :: AppState -> [Widget Name]
drawMenuUI s = case s ^. uiState . uiMenu of
  -- We should never reach the NoMenu case if uiPlaying is false; we would have
  -- quit the app instead.  But just in case, we display the main menu anyway.
  NoMenu -> [drawMainMenuUI s (mainMenu NewGame)]
  MainMenu l -> [drawMainMenuUI s l]
  NewGameMenu stk -> drawNewGameMenuUI stk $ s ^. uiState . uiLaunchConfig
  AchievementsMenu l -> [drawAchievementsMenuUI s l]
  MessagesMenu -> [drawMainMessages s]
  AboutMenu -> [drawAboutMenuUI (s ^. runtimeState . appData . at "about")]

drawMainMessages :: AppState -> Widget Name
drawMainMessages s = renderDialog dial . padBottom Max . scrollList $ drawLogs ls
 where
  ls = reverse $ s ^. runtimeState . eventLog . notificationsContent
  dial = dialog (Just $ str "Messages") Nothing maxModalWindowWidth
  scrollList = withVScrollBars OnRight . vBox
  drawLogs = map (drawLogEntry True)

drawMainMenuUI :: AppState -> BL.List Name MainMenuEntry -> Widget Name
drawMainMenuUI s l =
  vBox . catMaybes $
    [ drawLogo <$> logo
    , hCenter . padTopBottom 2 <$> newVersionWidget version
    , Just . centerLayer . vLimit 6 . hLimit 20 $
        BL.renderList (const (hCenter . drawMainMenuEntry s)) True l
    ]
 where
  logo = s ^. runtimeState . appData . at "logo"
  version = s ^. runtimeState . upstreamRelease

newVersionWidget :: Either (Severity, Text) String -> Maybe (Widget n)
newVersionWidget = \case
  Right ver -> Just . txt $ "New version " <> T.pack ver <> " is available!"
  Left _ -> Nothing

-- | When launching a game, a modal prompt may appear on another layer
-- to input seed and/or a script to run.
drawNewGameMenuUI ::
  NonEmpty (BL.List Name ScenarioItem) ->
  LaunchOptions ->
  [Widget Name]
drawNewGameMenuUI (l :| ls) launchOptions = case displayedFor of
  Nothing -> pure mainWidget
  Just _ -> drawLaunchConfigPanel launchOptions <> pure mainWidget
 where
  displayedFor = launchOptions ^. controls . isDisplayedFor
  mainWidget =
    vBox
      [ padLeftRight 20
          . centerLayer
          $ hBox
            [ vBox
                [ withAttr boldAttr . txt $ breadcrumbs ls
                , txt " "
                , vLimit 20
                    . hLimit 35
                    . withLeftPaddedVScrollBars
                    . padLeft (Pad 1)
                    . padTop (Pad 1)
                    . BL.renderList (const $ padRight Max . drawScenarioItem) True
                    $ l
                ]
            , padLeft (Pad 5) (maybe (txt "") (drawDescription . snd) (BL.listSelectedElement l))
            ]
      , launchOptionsMessage
      ]

  launchOptionsMessage = case (displayedFor, snd <$> BL.listSelectedElement l) of
    (Nothing, Just (SISingle _)) -> hCenter $ txt "Press 'o' for launch options, or 'Enter' to launch with defaults"
    _ -> txt " "

  drawScenarioItem (SISingle (s, si)) = padRight (Pad 1) (drawStatusInfo s si) <+> txt (s ^. scenarioMetadata . scenarioName)
  drawScenarioItem (SICollection nm _) = padRight (Pad 1) (withAttr boldAttr $ txt " > ") <+> txt nm
  drawStatusInfo s si = case si ^. scenarioStatus of
    NotStarted -> txt " ○ "
    Played _script _latestMetric best | isCompleted best -> withAttr greenAttr $ txt " ● "
    Played {} -> case s ^. scenarioOperation . scenarioObjectives of
      [] -> withAttr cyanAttr $ txt " ◉ "
      _ -> withAttr yellowAttr $ txt " ◎ "

  isCompleted :: BestRecords -> Bool
  isCompleted best = best ^. scenarioBestByTime . metricProgress == Completed

  describeStatus :: ScenarioStatus -> Widget n
  describeStatus = \case
    NotStarted -> withAttr cyanAttr $ txt "not started"
    Played _initialScript pm _best -> describeProgress pm

  breadcrumbs :: [BL.List Name ScenarioItem] -> Text
  breadcrumbs =
    T.intercalate " > "
      . ("Scenarios" :)
      . reverse
      . mapMaybe (fmap (scenarioItemName . snd) . BL.listSelectedElement)

  drawDescription :: ScenarioItem -> Widget Name
  drawDescription (SICollection _ _) = txtWrap " "
  drawDescription (SISingle (s, si)) =
    vBox
      [ drawMarkdown (nonBlank (s ^. scenarioOperation . scenarioDescription))
      , cached (ScenarioPreview $ si ^. scenarioPath) $
          hCenter . padTop (Pad 1) . vLimit 6 $
            hLimitPercent 60 worldPeek
      , padTop (Pad 1) table
      ]
   where
    vc = determineStaticViewCenter (s ^. scenarioLandscape) worldTuples

    worldTuples = buildWorldTuples $ s ^. scenarioLandscape
    theWorlds =
      genMultiWorld worldTuples $
        fromMaybe 0 $
          s ^. scenarioLandscape . scenarioSeed

    entIsKnown =
      getEntityIsKnown $
        EntityKnowledgeDependencies
          { isCreativeMode = s ^. scenarioOperation . scenarioCreative
          , globallyKnownEntities = s ^. scenarioLandscape . scenarioKnown
          , theFocusedRobot = Nothing
          }

    tm = s ^. scenarioLandscape . scenarioTerrainAndEntities . terrainMap
    ri = RenderingInput theWorlds entIsKnown tm

    renderCoord = renderDisplay . displayLocRaw (WorldOverdraw False mempty) ri []
    worldPeek = worldWidget renderCoord vc

    firstRow =
      ( withAttr dimAttr $ txt "Author:"
      , withAttr dimAttr . txt <$> s ^. scenarioMetadata . scenarioAuthor
      )
    secondRow =
      ( txt "last:"
      , Just $ describeStatus $ si ^. scenarioStatus
      )

    padTopLeft = padTop (Pad 1) . padLeft (Pad 1)

    tableRows =
      map (map padTopLeft . pairToList) $
        mapMaybe sequenceA $
          firstRow : secondRow : makeBestScoreRows (si ^. scenarioStatus)
    table =
      BT.renderTable
        . BT.surroundingBorder False
        . BT.rowBorders False
        . BT.columnBorders False
        . BT.alignRight 0
        . BT.alignLeft 1
        . BT.table
        $ tableRows

  nonBlank "" = " "
  nonBlank t = t

pairToList :: (a, a) -> [a]
pairToList (x, y) = [x, y]

describeProgress :: ProgressMetric -> Widget n
describeProgress (Metric p (ProgressStats _startedAt (AttemptMetrics (DurationMetrics e t) maybeCodeMetrics))) = case p of
  Attempted ->
    withAttr yellowAttr . vBox $
      [ txt "in progress"
      , txt $ parens $ T.unwords ["played for", formatTimeDiff e]
      ]
  Completed ->
    withAttr greenAttr . vBox $
      [ txt $ T.unwords ["completed in", formatTimeDiff e]
      , txt . (" " <>) . parens $ T.unwords [T.pack $ drawTime t True, "ticks"]
      ]
        <> maybeToList (sizeDisplay <$> maybeCodeMetrics)
   where
    sizeDisplay (ScenarioCodeMetrics myCharCount myAstSize) =
      withAttr greenAttr $
        vBox $
          map
            txt
            [ T.unwords
                [ "Code:"
                , T.pack $ show myCharCount
                , "chars"
                ]
            , (" " <>) $
                parens $
                  T.unwords
                    [ T.pack $ show myAstSize
                    , "AST nodes"
                    ]
            ]
 where
  formatTimeDiff :: NominalDiffTime -> Text
  formatTimeDiff = T.pack . formatTime defaultTimeLocale "%hh %Mm %Ss"

-- | If there are multiple different games that each are \"best\"
-- by different criteria, display them all separately, labeled
-- by which criteria they were best in.
--
-- On the other hand, if all of the different \"best\" criteria are for the
-- same game, consolidate them all into one entry and don't bother
-- labelling the criteria.
makeBestScoreRows ::
  ScenarioStatus ->
  [(Widget n1, Maybe (Widget n2))]
makeBestScoreRows scenarioStat =
  maybe [] makeBestRows getBests
 where
  getBests = case scenarioStat of
    NotStarted -> Nothing
    Played _initialScript _ best -> Just best

  makeBestRows b = map (makeBestRow hasMultiple) groups
   where
    groups = getBestGroups b
    hasMultiple = length groups > 1

  makeBestRow hasDistinctByCriteria (b, criteria) =
    ( hLimit (maxLeftColumnWidth + 2) $
        vBox $
          [ padLeft Max $ txt "best:"
          ]
            <> elaboratedCriteria
    , Just $ describeProgress b
    )
   where
    maxLeftColumnWidth = maximum0 (map (T.length . describeCriteria) enumerate)
    mkCriteriaRow =
      withAttr dimAttr
        . padLeft Max
        . txt
        . mconcat
        . pairToList
        . fmap (\x -> T.singleton $ if x == 0 then ',' else ' ')
    elaboratedCriteria =
      if hasDistinctByCriteria
        then
          map mkCriteriaRow
            . flip zip [(0 :: Int) ..]
            . NE.toList
            . NE.reverse
            . NE.map describeCriteria
            $ criteria
        else []

drawMainMenuEntry :: AppState -> MainMenuEntry -> Widget Name
drawMainMenuEntry s = \case
  NewGame -> txt "New game"
  Tutorial -> txt "Tutorial"
  Achievements -> txt "Achievements"
  About -> txt "About"
  Messages -> highlightMessages $ txt "Messages"
  Quit -> txt "Quit"
 where
  highlightMessages =
    applyWhen (s ^. runtimeState . eventLog . notificationsCount > 0) $
      withAttr notifAttr

drawAboutMenuUI :: Maybe Text -> Widget Name
drawAboutMenuUI Nothing = centerLayer $ txt "About swarm!"
drawAboutMenuUI (Just t) = centerLayer . vBox . map (hCenter . txt . nonblank) $ T.lines t
 where
  -- Turn blank lines into a space so they will take up vertical space as widgets
  nonblank "" = " "
  nonblank s = s

-- | Draw the main game UI.  Generates a list of widgets, where each
--   represents a layer.  Right now we just generate two layers: the
--   main layer and a layer for a floating dialog that can be on top.
drawGameUI :: AppState -> [Widget Name]
drawGameUI s =
  [ joinBorders $ drawDialog s
  , joinBorders $
      hBox
        [ hLimitPercent 25 $
            vBox
              [ vLimitPercent 50
                  $ panel
                    highlightAttr
                    fr
                    (FocusablePanel RobotPanel)
                    ( plainBorder
                        & bottomLabels . centerLabel
                          .~ fmap
                            (txt . (" Search: " <>) . (<> " "))
                            (uig ^. uiInventory . uiInventorySearch)
                    )
                  $ drawRobotPanel ps
              , panel
                  highlightAttr
                  fr
                  (FocusablePanel InfoPanel)
                  plainBorder
                  $ drawInfoPanel ps
              , hCenter
                  . clickable (FocusablePanel WorldEditorPanel)
                  . EV.drawWorldEditor fr
                  $ uig
              ]
        , vBox rightPanel
        ]
  ]
 where
  ps = s ^. playState
  gs = ps ^. gameState
  uig = ps ^. uiGameplay
  addCursorPos = bottomLabels . leftLabel ?~ padLeftRight 1 widg
   where
    widg = case uig ^. uiWorldCursor of
      Nothing -> str $ renderCoordsString $ gs ^. robotInfo . viewCenter
      Just coord -> clickable WorldPositionIndicator $ drawWorldCursorInfo (uig ^. uiWorldEditor . worldOverdraw) gs coord
  -- Add clock display in top right of the world view if focused robot
  -- has a clock equipped
  addClock = topLabels . rightLabel ?~ padLeftRight 1 (drawClockDisplay (uig ^. uiTiming . lgTicksPerSecond) gs)
  fr = uig ^. uiFocusRing
  showREPL = uig ^. uiShowREPL
  rightPanelBottom = if showREPL then replPanel else minimizedREPL
  rightPanel = worldPanel ++ rightPanelBottom
  minimizedREPL = case focusGetCurrent fr of
    (Just (FocusablePanel REPLPanel)) -> [separateBorders $ clickable (FocusablePanel REPLPanel) (forceAttr highlightAttr hBorder)]
    _ -> [separateBorders $ clickable (FocusablePanel REPLPanel) hBorder]
  worldPanel =
    [ panel
        highlightAttr
        fr
        (FocusablePanel WorldPanel)
        ( plainBorder
            & bottomLabels . rightLabel ?~ padLeftRight 1 (drawTPS $ uig ^. uiTiming)
            & topLabels . leftLabel ?~ drawModalMenu s
            & addCursorPos
            & addClock
        )
        (drawWorldPane uig gs)
    , drawKeyMenu s
    ]
  replPanel =
    [ clickable (FocusablePanel REPLPanel) $
        panel
          highlightAttr
          fr
          (FocusablePanel REPLPanel)
          ( plainBorder
              & topLabels . rightLabel .~ (drawType <$> (uig ^. uiREPL . replType))
          )
          ( vLimit replHeight
              . padBottom Max
              . padLeft (Pad 1)
              $ drawREPL s
          )
    ]

drawWorldCursorInfo :: WorldOverdraw -> GameState -> Cosmic Coords -> Widget Name
drawWorldCursorInfo worldEditor g cCoords =
  case getStatic g coords of
    Just s -> renderDisplay $ displayStatic s
    Nothing -> hBox $ tileMemberWidgets ++ [coordsWidget]
 where
  Cosmic _ coords = cCoords
  coordsWidget = str $ renderCoordsString $ fmap coordsToLoc cCoords

  tileMembers = terrain : mapMaybe merge [entity, r]
  tileMemberWidgets =
    map (padRight $ Pad 1)
      . concat
      . reverse
      . zipWith f tileMembers
      $ ["at", "on", "with"]
   where
    f cell preposition = [renderDisplay cell, txt preposition]

  ri =
    RenderingInput
      (g ^. landscape . multiWorld)
      (getEntityIsKnown $ mkEntityKnowledge g)
      (g ^. landscape . terrainAndEntities . terrainMap)

  terrain = displayTerrainCell worldEditor ri cCoords
  entity = displayEntityCell worldEditor ri cCoords
  r = displayRobotCell g cCoords

  merge = fmap sconcat . NE.nonEmpty . filter (not . (^. invisible))

-- | Format the clock display to be shown in the upper right of the
--   world panel.
drawClockDisplay :: Int -> GameState -> Widget n
drawClockDisplay lgTPS gs = hBox . intersperse (txt " ") $ catMaybes [clockWidget, pauseWidget]
 where
  clockWidget = maybeDrawTime (gs ^. temporal . ticks) (gs ^. temporal . paused || lgTPS < 3) gs
  pauseWidget = guard (gs ^. temporal . paused) $> txt "(PAUSED)"

-- | Check whether the currently focused robot (if any) has some kind
-- of a clock device equipped.
clockEquipped :: GameState -> Bool
clockEquipped gs = case focusedRobot gs of
  Nothing -> False
  Just r -> CExecute Time `Set.member` getCapabilitySet (r ^. robotCapabilities)

-- | Format a ticks count as a hexadecimal clock.
drawTime :: TickNumber -> Bool -> String
drawTime (TickNumber t) showTicks =
  mconcat $
    intersperse
      ":"
      [ printf "%x" (t `shiftR` 20)
      , printf "%02x" ((t `shiftR` 12) .&. ((1 `shiftL` 8) - 1))
      , printf "%02x" ((t `shiftR` 4) .&. ((1 `shiftL` 8) - 1))
      ]
      ++ if showTicks then [".", printf "%x" (t .&. ((1 `shiftL` 4) - 1))] else []

-- | Return a possible time display, if the currently focused robot
--   has a clock device equipped.  The first argument is the number
--   of ticks (e.g. 943 = 0x3af), and the second argument indicates
--   whether the time should be shown down to single-tick resolution
--   (e.g. 0:00:3a.f) or not (e.g. 0:00:3a).
maybeDrawTime :: TickNumber -> Bool -> GameState -> Maybe (Widget n)
maybeDrawTime t showTicks gs = guard (clockEquipped gs) $> str (drawTime t showTicks)

-- | Draw info about the current number of ticks per second.
drawTPS :: UITiming -> Widget Name
drawTPS timing = hBox (tpsInfo : rateInfo)
 where
  tpsInfo
    | l >= 0 = hBox [str (show n), txt " ", txt (number n "tick"), txt " / s"]
    | otherwise = hBox [txt "1 tick / ", str (show n), txt " s"]

  rateInfo
    | timing ^. uiShowFPS =
        [ txt " ("
        , let tpf = timing ^. uiTPF
           in applyWhen (tpf >= fromIntegral ticksPerFrameCap) (withAttr redAttr) $
                str (printf "%0.1f" tpf)
        , txt " tpf, "
        , str (printf "%0.1f" (timing ^. uiFPS))
        , txt " fps)"
        ]
    | otherwise = []

  l = timing ^. lgTicksPerSecond
  n = 2 ^ abs l

-- | The height of the REPL box.  Perhaps in the future this should be
--   configurable.
replHeight :: Int
replHeight = 10

-- | Hide the cursor when a modal is set
chooseCursor :: AppState -> [CursorLocation n] -> Maybe (CursorLocation n)
chooseCursor s locs = case m of
  Nothing -> showFirstCursor s locs
  Just _ -> Nothing
 where
  m = s ^. playState . uiGameplay . uiDialogs . uiModal

-- | Draw a dialog window, if one should be displayed right now.
drawDialog :: AppState -> Widget Name
drawDialog s = case m of
  Just (Modal mt d) -> renderDialog d $ case mt of
    GoalModal -> drawModal s mt
    RobotsModal -> drawModal s mt
    _ -> maybeScroll ModalViewport $ drawModal s mt
  Nothing -> emptyWidget
 where
  m = s ^. playState . uiGameplay . uiDialogs . uiModal

-- | Draw one of the various types of modal dialog.
drawModal :: AppState -> ModalType -> Widget Name
drawModal s = \case
  HelpModal ->
    helpWidget
      (gs ^. randomness . seed)
      (s ^. runtimeState . webPort)
      (s ^. keyEventHandling)
  RobotsModal -> drawRobotsModal $ uig ^. uiDialogs . uiRobot
  RecipesModal -> availableListWidget gs RecipeList
  CommandsModal -> commandsListWidget gs
  MessagesModal -> availableListWidget gs MessageList
  StructuresModal -> SR.renderStructuresDisplay gs (uig ^. uiDialogs . uiStructure)
  ScenarioEndModal outcome ->
    padBottom (Pad 1) $
      vBox $
        map
          (hCenter . txt)
          content
   where
    content = case outcome of
      WinModal -> ["Congratulations!"]
      LoseModal ->
        [ "Condolences!"
        , "This scenario is no longer winnable."
        ]
  DescriptionModal e -> descriptionWidget (s ^. playState) e
  QuitModal -> padBottom (Pad 1) $ hCenter $ txt (quitMsg (s ^. uiState . uiMenu))
  GoalModal ->
    GR.renderGoalsDisplay (uig ^. uiDialogs . uiGoal) $
      view (scenarioOperation . scenarioDescription) . fst <$> uig ^. scenarioRef
  KeepPlayingModal ->
    padLeftRight 1 $
      displayParagraphs $
        pure
          "Have fun!  Hit Ctrl-Q whenever you're ready to proceed to the next challenge or return to the menu."
  TerrainPaletteModal -> EV.drawTerrainSelector uig
  EntityPaletteModal -> EV.drawEntityPaintSelector uig
 where
  gs = s ^. playState . gameState
  uig = s ^. playState . uiGameplay

helpWidget :: Seed -> Maybe Port -> KeyEventHandlingState -> Widget Name
helpWidget theSeed mport keyState =
  padLeftRight 2 . vBox $
    padTop (Pad 1)
      <$> [ info
          , colorizationLegend
          , helpKeys
          , tips
          ]
 where
  tips =
    vBox
      [ heading boldAttr "Have questions? Want some tips? Check out:"
      , txt "  - The Swarm wiki, " <+> hyperlink wikiUrl (txt wikiUrl)
      , txt "  - The Swarm Discord server at " <+> hyperlink swarmDiscord (txt swarmDiscord)
      ]
  info =
    vBox
      [ heading boldAttr "Configuration"
      , txt ("Seed: " <> into @Text (show theSeed))
      , txt ("Web server port: " <> maybe "none" (into @Text . show) mport)
      ]
  colorizationLegend =
    vBox
      [ heading boldAttr "Colorization legend"
      , drawMarkdown
          "In text, snippets of code like `3 + 4` or `scan down` will be colorized. Types like `Cmd Text`{=type} have a dedicated color. The names of an `entity`{=entity}, a `structure`{=structure}, and a `tag`{=tag} also each have their own color."
      ]
  helpKeys =
    vBox
      [ heading boldAttr "Keybindings"
      , keySection "Main (always active)" mainEventHandlers
      , keySection "REPL panel" replEventHandlers
      , keySection "World view panel" worldEventHandlers
      , keySection "Robot inventory panel" robotEventHandlers
      ]
  keySection name handlers =
    padBottom (Pad 1) $
      vBox
        [ heading italicAttr name
        , mkKeyTable handlers
        ]
  mkKeyTable =
    BT.renderTable
      . BT.surroundingBorder False
      . BT.rowBorders False
      . BT.table
      . map (toRow . keyHandlerToText)
  heading attr = padBottom (Pad 1) . withAttr attr . txt
  toRow (n, k, d) =
    [ padRight (Pad 1) $ txtFilled maxN n
    , padLeftRight 1 $ txtFilled maxK k
    , padLeft (Pad 1) $ txtFilled maxD d
    ]
  keyHandlerToText = handlerNameKeysDescription (keyState ^. keyConfig)
  -- Get maximum width of the table columns so it all neatly aligns
  txtFilled n t = padRight (Pad $ max 0 (n - textWidth t)) $ txt t
  (maxN, maxK, maxD) = map3 (maximum0 . map textWidth) . unzip3 $ keyHandlerToText <$> allEventHandlers
  map3 f (n, k, d) = (f n, f k, f d)

data NotificationList = RecipeList | MessageList

availableListWidget :: GameState -> NotificationList -> Widget Name
availableListWidget gs nl = padTop (Pad 1) $ vBox widgetList
 where
  widgetList = case nl of
    RecipeList -> mkAvailableList gs (discovery . availableRecipes) renderRecipe
    MessageList -> messagesWidget gs
  renderRecipe = padLeftRight 18 . drawRecipe Nothing (fromMaybe E.empty inv)
  inv = gs ^? to focusedRobot . _Just . robotInventory

mkAvailableList :: GameState -> Lens' GameState (Notifications a) -> (a -> Widget Name) -> [Widget Name]
mkAvailableList gs notifLens notifRender = map padRender news <> notifSep <> map padRender knowns
 where
  padRender = padBottom (Pad 1) . notifRender
  count = gs ^. notifLens . notificationsCount
  (news, knowns) = splitAt count (gs ^. notifLens . notificationsContent)
  notifSep
    | count > 0 && not (null knowns) =
        [ padBottom (Pad 1) (withAttr redAttr $ hBorderWithLabel (padLeftRight 1 (txt "new↑")))
        ]
    | otherwise = []

commandsListWidget :: GameState -> Widget Name
commandsListWidget gs =
  hCenter $
    vBox
      [ table
      , padTop (Pad 1) $ txt "For the full list of available commands see the Wiki at:"
      , txt wikiCheatSheet
      ]
 where
  commands = gs ^. discovery . availableCommands . notificationsContent
  table =
    BT.renderTable
      . BT.surroundingBorder False
      . BT.columnBorders False
      . BT.rowBorders False
      . BT.setDefaultColAlignment BT.AlignLeft
      . BT.alignRight 0
      . BT.table
      $ headers : commandsTable
  headers =
    withAttr robotAttr
      <$> [ txt "command name"
          , txt " : type"
          , txt "Enabled by"
          ]

  commandsTable = mkCmdRow <$> commands
  mkCmdRow cmd =
    map
      (padTop $ Pad 1)
      [ txt $ syntax $ constInfo cmd
      , padRight (Pad 2) . withAttr magentaAttr . txt $ " : " <> prettyTextLine (inferConst cmd)
      , listDevices cmd
      ]

  base = gs ^? baseRobot
  entsByCap = case base of
    Just r ->
      M.map NE.toList $
        entitiesByCapability $
          (r ^. equippedDevices) `union` (r ^. robotInventory)
    Nothing -> mempty

  listDevices cmd = vBox $ map drawLabelledEntityName providerDevices
   where
    providerDevices =
      concatMap (flip (M.findWithDefault []) entsByCap) $
        maybeToList $
          constCaps cmd

-- | Generate a pop-up widget to display the description of an entity.
descriptionWidget :: PlayState -> Entity -> Widget Name
descriptionWidget s e = padLeftRight 1 (explainEntry uig gs e)
 where
  gs = s ^. gameState
  uig = s ^. uiGameplay

-- | Draw a widget with messages to the current robot.
messagesWidget :: GameState -> [Widget Name]
messagesWidget gs = widgetList
 where
  widgetList = focusNewest . map drawLogEntry' $ gs ^. messageNotifications . notificationsContent
  focusNewest = applyWhen (not $ gs ^. temporal . paused) $ over _last visible
  drawLogEntry' e =
    withAttr (colorLogs e) $
      hBox
        [ fromMaybe (txt "") $ maybeDrawTime (e ^. leTime) True gs
        , padLeft (Pad 2) . txt $ brackets $ e ^. leName
        , padLeft (Pad 1) . txt2 $ e ^. leText
        ]
  txt2 = txtWrapWith indent2

colorLogs :: LogEntry -> AttrName
colorLogs e = case e ^. leSource of
  SystemLog -> colorSeverity (e ^. leSeverity)
  RobotLog rls rid _loc -> case rls of
    Said -> robotColor rid
    Logged -> notifAttr
    RobotError -> colorSeverity (e ^. leSeverity)
    CmdStatus -> notifAttr
 where
  -- color each robot message with different color of the world
  robotColor = indexWrapNonEmpty messageAttributeNames

colorSeverity :: Severity -> AttrName
colorSeverity = \case
  Info -> infoAttr
  Debug -> dimAttr
  Warning -> yellowAttr
  Error -> redAttr
  Critical -> redAttr

-- | Draw the F-key modal menu. This is displayed in the top left world corner.
drawModalMenu :: AppState -> Widget Name
drawModalMenu s = vLimit 1 . hBox $ map (padLeftRight 1 . drawKeyCmd) globalKeyCmds
 where
<<<<<<< HEAD
  notificationKey :: Getter GameState (Notifications a) -> SE.MainEvent -> Text -> Maybe KeyCmd
=======
  gs = s ^. playState . gameState

  notificationKey :: Getter GameState (Notifications a) -> SE.MainEvent -> Text -> Maybe (KeyHighlight, Text, Text)
>>>>>>> 66d75fc3
  notificationKey notifLens key name
    | null (gs ^. notifLens . notificationsContent) = Nothing
    | otherwise =
        let highlight
              | gs ^. notifLens . notificationsCount > 0 = Alert
              | otherwise = NoHighlight
         in Just (Left (highlight, keyM key, name))

  -- Hides this key if the recognizable structure list is empty
  structuresKey =
    if null $ gs ^. landscape . recognizerAutomatons . originalStructureDefinitions
      then Nothing
      else Just (Left (NoHighlight, keyM SE.ViewStructuresEvent, "Structures"))

  globalKeyCmds =
    catMaybes
      [ Just (Left (NoHighlight, keyM SE.ViewHelpEvent, "Help"))
      , Just (Left (NoHighlight, keyM SE.ViewRobotsEvent, "Robots"))
      , notificationKey (discovery . availableRecipes) SE.ViewRecipesEvent "Recipes"
      , notificationKey (discovery . availableCommands) SE.ViewCommandsEvent "Commands"
      , notificationKey messageNotifications SE.ViewMessagesEvent "Messages"
      , structuresKey
      ]
  keyM = VU.bindingText s . SE.Main

-- | Draw a menu explaining what key commands are available for the
--   current panel.  This menu is displayed as one or two lines in
--   between the world panel and the REPL.
--
-- This excludes the F-key modals that are shown elsewhere.
drawKeyMenu :: AppState -> Widget Name
drawKeyMenu s =
  vLimit 2 $
    hBox
      [ padBottom Max $
          vBox
            [ mkCmdRow globalKeyCmds
            , padLeft (Pad 2) contextCmds
            ]
      , gameModeWidget
      ]
 where
  mkCmdRow = hBox . map drawPaddedCmd
  drawPaddedCmd = padLeftRight 1 . drawKeyCmd
  contextCmds
    | ctrlMode == Handling = txt $ fromMaybe "" (gs ^? gameControls . inputHandler . _Just . _1)
    | otherwise = mkCmdRow focusedPanelCmds
  focusedPanelCmds =
    map highlightKeyCmds
      . keyCmdsFor
      . focusGetCurrent
      . view uiFocusRing
      $ uig

  uig = s ^. playState . uiGameplay
  gs = s ^. playState . gameState
  uis = s ^. uiState

  isReplWorking = gs ^. gameControls . replWorking
  isPaused = gs ^. temporal . paused
  hasDebug = hasDebugCapability creative gs
  creative = gs ^. creativeMode
  showCreative = uis ^. uiDebugOptions . Lens.contains ToggleCreative
  showEditor = uis ^. uiDebugOptions . Lens.contains ToggleWorldEditor
  goal = hasAnythingToShow $ uig ^. uiDialogs . uiGoal . goalsContent
  showZero = uig ^. uiInventory . uiShowZero
  inventorySort = uig ^. uiInventory . uiInventorySort
  inventorySearch = uig ^. uiInventory . uiInventorySearch
  ctrlMode = uig ^. uiREPL . replControlMode
  canScroll = creative || (gs ^. landscape . worldScrollable)
  handlerInstalled = isJust (gs ^. gameControls . inputHandler)

  renderPilotModeSwitch :: ReplControlMode -> T.Text
  renderPilotModeSwitch = \case
    Piloting -> "REPL"
    _ -> "pilot"

  renderHandlerModeSwitch :: ReplControlMode -> T.Text
  renderHandlerModeSwitch = \case
    Handling -> "REPL"
    _ -> "key handler"

  gameModeWidget =
    padLeft Max
      . padLeftRight 1
      . txt
      . (<> " mode")
      $ case creative of
        False -> "Classic"
        True -> "Creative"

  globalKeyCmds :: [KeyCmd]
  globalKeyCmds =
    catMaybes
      [ may goal (Left (NoHighlight, keyM SE.ViewGoalEvent, "goal"))
      , may showCreative (Left (NoHighlight, keyM SE.ToggleCreativeModeEvent, "creative"))
      , may showEditor (Left (NoHighlight, keyM SE.ToggleWorldEditorEvent, "editor"))
      , Just (Left (NoHighlight, keyM SE.PauseEvent, if isPaused then "unpause" else "pause"))
      , may isPaused (Left (NoHighlight, keyM SE.RunSingleTickEvent, "step"))
      , may
          (isPaused && hasDebug)
          ( Left
              ( if uig ^. uiShowDebug then Alert else NoHighlight
              , keyM SE.ShowCESKDebugEvent
              , "debug"
              )
          )
      , -- , Just (Left (NoHighlight, keyM SE.IncreaseTpsEvent <> "/" <> keyM SE.DecreaseTpsEvent, "speed"))
        Just (Right (NoHighlight, [(keyM SE.IncreaseTpsEvent, "speed-up"), (keyM SE.DecreaseTpsEvent, "speed-down")], "speed"))
      , Just
          ( Left
              ( NoHighlight
              , keyM SE.ToggleREPLVisibilityEvent
              , if uig ^. uiShowREPL then "hide REPL" else "show REPL"
              )
          )
      , Just
          ( Left
              ( if uig ^. uiShowRobots then NoHighlight else Alert
              , keyM SE.HideRobotsEvent
              , "hide robots"
              )
          )
      ]
  may b = if b then Just else const Nothing

  highlightKeyCmds (k, n) = Left (PanelSpecific, k, n)

  keyCmdsFor (Just (FocusablePanel WorldEditorPanel)) =
    [("^s", "save map")]
  keyCmdsFor (Just (FocusablePanel REPLPanel)) =
    [ ("↓↑", "history")
    ]
      ++ [("Enter", "execute") | not isReplWorking]
      ++ [(keyR SE.CancelRunningProgramEvent, "cancel") | isReplWorking]
      ++ [(keyR SE.TogglePilotingModeEvent, renderPilotModeSwitch ctrlMode) | creative]
      ++ [(keyR SE.ToggleCustomKeyHandlingEvent, renderHandlerModeSwitch ctrlMode) | handlerInstalled]
      ++ [("PgUp/Dn", "scroll")]
  keyCmdsFor (Just (FocusablePanel WorldPanel)) =
    [(T.intercalate "/" $ map keyW enumerate, "scroll") | canScroll]
  keyCmdsFor (Just (FocusablePanel RobotPanel)) =
    ("Enter", "pop out")
      : if isJust inventorySearch
        then [("Esc", "exit search")]
        else
          [ (keyE SE.MakeEntityEvent, "make")
          , (keyE SE.ShowZeroInventoryEntitiesEvent, (if showZero then "hide" else "show") <> " 0")
          ,
            ( keyE SE.SwitchInventorySortDirection <> "/" <> keyE SE.CycleInventorySortEvent
            , T.unwords ["Sort:", renderSortMethod inventorySort]
            )
          , (keyE SE.SearchInventoryEvent, "search")
          ]
  keyCmdsFor (Just (FocusablePanel InfoPanel)) = []
  keyCmdsFor _ = []
  keyM = VU.bindingText s . SE.Main
  keyR = VU.bindingText s . SE.REPL
  keyE = VU.bindingText s . SE.Robot
  keyW = VU.bindingText s . SE.World

data KeyHighlight = NoHighlight | Alert | PanelSpecific

-- | Draw a single key command in the menu.
drawKeyCmd :: KeyCmd -> Widget Name
drawKeyCmd keycmd =
  case keycmd of
    Left (h, key, cmd) ->
      clickable (UIShortcut cmd) $
        hBox
          [ withAttr (attr h) (txt $ brackets key)
          , txt cmd
          ]
    Right (h, keyArr, cmd) ->
      hBox $ intersperse (txt "/") (map (createCmd h) keyArr) ++ [txt cmd]
 where
  createCmd h (key, cmd) = clickable (UIShortcut cmd) $ withAttr (attr h) (txt $ brackets key)
  attr h = case h of
    NoHighlight -> defAttr
    Alert -> notifAttr
    PanelSpecific -> highlightAttr

------------------------------------------------------------
-- World panel
------------------------------------------------------------

-- | Compare to: 'Swarm.Util.Content.getMapRectangle'
worldWidget ::
  (Cosmic Coords -> Widget n) ->
  -- | view center
  Cosmic Location ->
  Widget n
worldWidget renderCoord gameViewCenter = Widget Fixed Fixed $
  do
    ctx <- getContext
    let w = ctx ^. availWidthL
        h = ctx ^. availHeightL
        vr = viewingRegion gameViewCenter (fromIntegral w, fromIntegral h)
        ixs = range $ vr ^. planar
    render . vBox . map hBox . chunksOf w . map (renderCoord . Cosmic (vr ^. subworld)) $ ixs

-- | Draw the current world view.
drawWorldPane :: UIGameplay -> GameState -> Widget Name
drawWorldPane ui g =
  center
    . cached WorldCache
    . reportExtent WorldExtent
    -- Set the clickable request after the extent to play nice with the cache
    . clickable (FocusablePanel WorldPanel)
    $ worldWidget renderCoord (g ^. robotInfo . viewCenter)
 where
  renderCoord = drawLoc ui g

------------------------------------------------------------
-- Robot inventory panel
------------------------------------------------------------

-- | Draw info about the currently focused robot, such as its name,
--   position, orientation, and inventory, as long as it is not too
--   far away.
drawRobotPanel :: PlayState -> Widget Name
drawRobotPanel s
  -- If the focused robot is too far away to communicate, just leave the panel blank.
  -- There should be no way to tell the difference between a robot that is too far
  -- away and a robot that does not exist.
  | Just r <- s ^. gameState . to focusedRobot
  , Just (_, lst) <- s ^. uiGameplay . uiInventory . uiInventoryList =
      let drawClickableItem pos selb = clickable (InventoryListItem pos) . drawItem (lst ^. BL.listSelectedL) pos selb
          details =
            [ txt (r ^. robotName)
            , padLeft (Pad 2) . str . renderCoordsString $ r ^. robotLocation
            , padLeft (Pad 2) $ renderDisplay (r ^. robotDisplay)
            ]
       in padBottom Max $
            vBox
              [ hCenter $ hBox details
              , withLeftPaddedVScrollBars . padLeft (Pad 1) . padTop (Pad 1) $
                  BL.renderListWithIndex drawClickableItem True lst
              ]
  | otherwise = blank

blank :: Widget Name
blank = padRight Max . padBottom Max $ str " "

-- | Draw an inventory entry.
drawItem ::
  -- | The index of the currently selected inventory entry
  Maybe Int ->
  -- | The index of the entry we are drawing
  Int ->
  -- | Whether this entry is selected; we can ignore this
  --   because it will automatically have a special attribute
  --   applied to it.
  Bool ->
  -- | The entry to draw.
  InventoryListEntry ->
  Widget Name
drawItem sel i _ (Separator l) =
  -- Make sure a separator right before the focused element is
  -- visible. Otherwise, when a separator occurs as the very first
  -- element of the list, once it scrolls off the top of the viewport
  -- it will never become visible again.
  -- See https://github.com/jtdaugherty/brick/issues/336#issuecomment-921220025
  applyWhen (sel == Just (i + 1)) visible $ hBorderWithLabel (txt l)
drawItem _ _ _ (InventoryEntry n e) = drawLabelledEntityName e <+> showCount n
 where
  showCount = padLeft Max . str . show
drawItem _ _ _ (EquippedEntry e) = drawLabelledEntityName e <+> padLeft Max (str " ")

------------------------------------------------------------
-- Info panel
------------------------------------------------------------

-- | Draw the info panel in the bottom-left corner, which shows info
--   about the currently focused inventory item.
drawInfoPanel :: PlayState -> Widget Name
drawInfoPanel s
  | Just Far <- s ^. gameState . to focusedRange = blank
  | otherwise =
      withVScrollBars OnRight
        . viewport InfoViewport Vertical
        . padLeftRight 1
        $ explainFocusedItem s

-- | Display info about the currently focused inventory entity,
--   such as its description and relevant recipes.
explainFocusedItem :: PlayState -> Widget Name
explainFocusedItem s = case focusedItem s of
  Just (InventoryEntry _ e) -> explainEntry uig gs e
  Just (EquippedEntry e) -> explainEntry uig gs e
  _ -> txt " "
 where
  gs = s ^. gameState
  uig = s ^. uiGameplay

explainEntry :: UIGameplay -> GameState -> Entity -> Widget Name
explainEntry uig gs e =
  vBox $
    [ displayProperties $ Set.toList (e ^. entityProperties)
    , drawMarkdown (e ^. entityDescription)
    , explainCapabilities gs e
    , explainRecipes gs e
    ]
      <> [drawRobotMachine gs False | CDebug `M.member` getMap (e ^. entityCapabilities)]
      <> [drawRobotLog uig gs | CExecute Log `M.member` getMap (e ^. entityCapabilities)]

displayProperties :: [EntityProperty] -> Widget Name
displayProperties = displayList . mapMaybe showProperty
 where
  showProperty Growable = Just "growing"
  showProperty Pushable = Just "pushable"
  showProperty Combustible = Just "combustible"
  showProperty Infinite = Just "infinite"
  showProperty Liquid = Just "liquid"
  showProperty Unwalkable = Just "blocking"
  showProperty Opaque = Just "opaque"
  showProperty Boundary = Just "boundary"
  showProperty Evanescent = Just "evanescent"
  -- Most things are pickable so we don't show that.
  showProperty Pickable = Nothing
  -- 'Known' is just a technical detail of how we handle some entities
  -- in challenge scenarios and not really something the player needs
  -- to know.
  showProperty Known = Nothing
  showProperty Printable = Just "printable"

  displayList [] = emptyWidget
  displayList ps =
    vBox
      [ hBox . L.intersperse (txt ", ") . map (withAttr robotAttr . txt) $ ps
      , txt " "
      ]

-- | This widget can have potentially multiple "headings"
-- (one per capability), each with multiple commands underneath.
-- Directly below each heading there will be a "exercise cost"
-- description, unless the capability is free-to-exercise.
explainCapabilities :: GameState -> Entity -> Widget Name
explainCapabilities gs e
  | null capabilitiesAndCommands = emptyWidget
  | otherwise =
      padBottom (Pad 1) $
        vBox
          [ hBorderWithLabel (txt "Enabled commands")
          , hCenter
              . vBox
              . L.intersperse (txt " ") -- Inserts an extra blank line between major "Cost" sections
              $ map drawSingleCapabilityWidget capabilitiesAndCommands
          ]
 where
  eLookup = lookupEntityE $ entitiesByName $ gs ^. landscape . terrainAndEntities . entityMap
  eitherCosts = (traverse . traverse) eLookup $ e ^. entityCapabilities
  capabilitiesAndCommands = case eitherCosts of
    Right eCaps -> M.elems . getMap . commandsForDeviceCaps $ eCaps
    Left x ->
      error $
        unwords
          [ "Error: somehow an invalid entity reference escaped the parse-time check"
          , T.unpack x
          ]

  drawSingleCapabilityWidget cmdsAndCost =
    vBox
      [ costWidget cmdsAndCost
      , padLeft (Pad 1) . vBox . map renderCmdInfo . NE.toList $ enabledCommands cmdsAndCost
      ]

  renderCmdInfo c =
    Widget Fixed Fixed $ do
      ctx <- getContext
      let w = ctx ^. availWidthL
          constType = inferConst c
          info = constInfo c
          requiredWidthForTypes = textWidth (syntax info <> " : " <> prettyTextLine constType)
      render
        . padTop (Pad 1)
        $ vBox
          [ hBox
              [ padRight (Pad 1) (txt $ syntax info)
              , padRight (Pad 1) (txt ":")
              , if requiredWidthForTypes <= w
                  then withAttr magentaAttr . txt $ prettyTextLine constType
                  else emptyWidget
              ]
          , hBox $
              if requiredWidthForTypes > w
                then
                  [ padRight (Pad 1) (txt " ")
                  , withAttr magentaAttr . txt $ prettyTextWidth constType (w - 2)
                  ]
                else [emptyWidget]
          , padTop (Pad 1) . padLeft (Pad 1) . txtWrap . briefDoc $ constDoc info
          ]

  costWidget cmdsAndCost =
    if null ings
      then emptyWidget
      else padTop (Pad 1) $ vBox $ withAttr boldAttr (txt "Cost:") : map drawCost ings
   where
    ings = ingredients $ commandCost cmdsAndCost

  drawCost (n, ingr) =
    padRight (Pad 1) (str (show n)) <+> eName
   where
    eName = applyEntityNameAttr Nothing missing ingr $ txt $ ingr ^. entityName
    missing = E.lookup ingr robotInv < n

  robotInv = fromMaybe E.empty $ gs ^? to focusedRobot . _Just . robotInventory

explainRecipes :: GameState -> Entity -> Widget Name
explainRecipes gs e
  | null recipes = emptyWidget
  | otherwise =
      vBox
        [ padBottom (Pad 1) (hBorderWithLabel (txt "Recipes"))
        , padLeftRight 2
            . hCenter
            . vBox
            $ map (hLimit widthLimit . padBottom (Pad 1) . drawRecipe (Just e) inv) recipes
        ]
 where
  recipes = recipesWith gs e

  inv = fromMaybe E.empty $ gs ^? to focusedRobot . _Just . robotInventory

  width (n, ingr) =
    length (show n) + 1 + maximum0 (map T.length . T.words $ ingr ^. entityName)

  maxInputWidth =
    fromMaybe 0 $
      maximumOf (traverse . recipeInputs . traverse . to width) recipes
  maxOutputWidth =
    fromMaybe 0 $
      maximumOf (traverse . recipeOutputs . traverse . to width) recipes
  widthLimit = 2 * max maxInputWidth maxOutputWidth + 11

-- | Return all recipes that involve a given entity.
recipesWith :: GameState -> Entity -> [Recipe Entity]
recipesWith gs e =
  let getRecipes select = recipesFor (gs ^. recipesInfo . select) e
   in -- The order here is chosen intentionally.  See https://github.com/swarm-game/swarm/issues/418.
      --
      --   1. Recipes where the entity is an input --- these should go
      --     first since the first thing you will want to know when you
      --     obtain a new entity is what you can do with it.
      --
      --   2. Recipes where it serves as a catalyst --- for the same reason.
      --
      --   3. Recipes where it is an output --- these should go last,
      --      since if you have it, you probably already figured out how
      --      to make it.
      L.nub $
        concat
          [ getRecipes recipesIn
          , getRecipes recipesCat
          , getRecipes recipesOut
          ]

-- | Draw an ASCII art representation of a recipe.  For now, the
--   weight is not shown.
drawRecipe :: Maybe Entity -> Inventory -> Recipe Entity -> Widget Name
drawRecipe me inv (Recipe ins outs reqs time _weight) =
  vBox
    -- any requirements (e.g. furnace) go on top.
    [ hCenter $ drawReqs reqs
    , -- then we draw inputs, a connector, and outputs.
      hBox
        [ vBox (zipWith drawIn [0 ..] (ins <> times))
        , connector
        , vBox (zipWith drawOut [0 ..] outs)
        ]
    ]
 where
  -- The connector is either just a horizontal line ─────
  -- or, if there are requirements, a horizontal line with
  -- a vertical piece coming out of the center, ──┴── .
  connector
    | null reqs = hLimit 5 hBorder
    | otherwise =
        hBox
          [ hLimit 2 hBorder
          , joinableBorder (Edges True False True True)
          , hLimit 2 hBorder
          ]
  inLen = length ins + length times
  outLen = length outs
  times = [(fromIntegral time, timeE) | time /= 1]

  -- Draw inputs and outputs.
  drawIn, drawOut :: Int -> (Count, Entity) -> Widget Name
  drawIn i (n, ingr) =
    hBox
      [ padRight (Pad 1) $ str (show n) -- how many?
      , fmtEntityName missing ingr -- name of the input
      , padLeft (Pad 1) $ -- a connecting line:   ─────┬
          hBorder
            <+> ( joinableBorder (Edges (i /= 0) (i /= inLen - 1) True False) -- ...maybe plus vert ext:   │
                    <=> if i /= inLen - 1
                      then vLimit (subtract 1 . length . T.words $ ingr ^. entityName) vBorder
                      else emptyWidget
                )
      ]
   where
    missing = E.lookup ingr inv < n

  drawOut i (n, ingr) =
    hBox
      [ padRight (Pad 1) $
          ( joinableBorder (Edges (i /= 0) (i /= outLen - 1) False True)
              <=> if i /= outLen - 1
                then vLimit (subtract 1 . length . T.words $ ingr ^. entityName) vBorder
                else emptyWidget
          )
            <+> hBorder
      , fmtEntityName False ingr
      , padLeft (Pad 1) $ str (show n)
      ]

  -- If it's the focused entity, draw it highlighted.
  -- If the robot doesn't have any, draw it in red.
  fmtEntityName :: Bool -> Entity -> Widget n
  fmtEntityName missing ingr =
    applyEntityNameAttr me missing ingr $ txtLines nm
   where
    -- Split up multi-word names, one line per word
    nm = ingr ^. entityName
    txtLines = vBox . map txt . T.words

applyEntityNameAttr :: Maybe Entity -> Bool -> Entity -> (Widget n -> Widget n)
applyEntityNameAttr me missing ingr
  | Just ingr == me = withAttr highlightAttr
  | ingr == timeE = withAttr yellowAttr
  | missing = withAttr invalidFormInputAttr
  | otherwise = id

-- | Ad-hoc entity to represent time - only used in recipe drawing
timeE :: Entity
timeE = mkEntity (defaultEntityDisplay '.') "ticks" mempty [] mempty

drawReqs :: IngredientList Entity -> Widget Name
drawReqs = vBox . map (hCenter . drawReq)
 where
  drawReq (1, e) = txt $ e ^. entityName
  drawReq (n, e) = str (show n) <+> txt " " <+> txt (e ^. entityName)

indent2 :: WrapSettings
indent2 = defaultWrapSettings {fillStrategy = FillIndent 2}

-- | Only show the most recent entry, and any entries which were
--   produced by "say" or "log" commands.  Other entries (i.e. errors
--   or command status reports) are thus ephemeral, i.e. they are only
--   shown when they are the most recent log entry, but hidden once
--   something else is logged.
getLogEntriesToShow :: GameState -> [LogEntry]
getLogEntriesToShow gs = logEntries ^.. traversed . ifiltered shouldShow
 where
  logEntries = gs ^. to focusedRobot . _Just . robotLog
  n = Seq.length logEntries

  shouldShow i le =
    (i == n - 1) || case le ^. leSource of
      RobotLog src _ _ -> src `elem` [Said, Logged]
      SystemLog -> False

drawRobotLog :: UIGameplay -> GameState -> Widget Name
drawRobotLog uig gs =
  vBox
    [ padBottom (Pad 1) (hBorderWithLabel (txt "Log"))
    , vBox . F.toList . imap drawEntry $ logEntriesToShow
    ]
 where
  logEntriesToShow = getLogEntriesToShow gs
  n = length logEntriesToShow
  drawEntry i e =
    applyWhen (i == n - 1 && uig ^. uiScrollToEnd) visible $
      drawLogEntry (not allMe) e

  rid = gs ^? to focusedRobot . _Just . robotID

  allMe = all me logEntriesToShow
  me le = case le ^. leSource of
    RobotLog _ i _ -> Just i == rid
    _ -> False

-- | Show the 'CESK' machine of focused robot. Puts a separator above.
drawRobotMachine :: GameState -> Bool -> Widget Name
drawRobotMachine gs showName = case gs ^. to focusedRobot of
  Nothing -> machineLine "no selected robot"
  Just r ->
    vBox
      [ machineLine $ r ^. robotName <> "#" <> r ^. robotID . to tshow
      , txt $ r ^. machine . to prettyText
      ]
 where
  tshow = T.pack . show
  hLine t = padBottom (Pad 1) (hBorderWithLabel (txt t))
  machineLine r = hLine $ if showName then "Machine [" <> r <> "]" else "Machine"

-- | Draw one log entry with an optional robot name first.
drawLogEntry :: Bool -> LogEntry -> Widget a
drawLogEntry addName e =
  withAttr (colorLogs e) . txtWrapWith indent2 $
    if addName then name else t
 where
  t = e ^. leText
  name =
    "["
      <> view leName e
      <> "] "
      <> case e ^. leSource of
        RobotLog Said _ _ -> "said " <> quote t
        _ -> t

------------------------------------------------------------
-- REPL panel
------------------------------------------------------------

-- | Turn the repl prompt into a decorator for the form
replPromptAsWidget :: Text -> REPLPrompt -> Widget Name
replPromptAsWidget _ (CmdPrompt _) = txt "> "
replPromptAsWidget t (SearchPrompt rh) =
  case lastEntry t rh of
    Nothing -> txt "[nothing found] "
    Just lastentry
      | T.null t -> txt "[find] "
      | otherwise -> txt $ "[found: \"" <> lastentry <> "\"] "

renderREPLPrompt :: FocusRing Name -> REPLState -> Widget Name
renderREPLPrompt focus theRepl = ps1 <+> replE
 where
  prompt = theRepl ^. replPromptType
  replEditor = theRepl ^. replPromptEditor
  color t =
    case theRepl ^. replValid of
      Right () -> txt t
      Left NoLoc -> withAttr redAttr (txt t)
      Left (SrcLoc s e) | s == e || s >= T.length t -> withAttr redAttr (txt t)
      Left (SrcLoc s e) ->
        let (validL, (invalid, validR)) = T.splitAt (e - s) <$> T.splitAt s t
         in hBox [txt validL, withAttr redAttr (txt invalid), txt validR]
  ps1 = replPromptAsWidget (T.concat $ getEditContents replEditor) prompt
  replE =
    renderEditor
      (vBox . map color)
      (focusGetCurrent focus `elem` [Nothing, Just (FocusablePanel REPLPanel), Just REPLInput])
      replEditor

-- | Draw the REPL.
drawREPL :: AppState -> Widget Name
drawREPL s =
  vBox
    [ withLeftPaddedVScrollBars
        . viewport REPLViewport Vertical
        . vBox
        $ [cached REPLHistoryCache (vBox history), currentPrompt]
    , vBox mayDebug
    ]
 where
  uig = s ^. playState . uiGameplay
  gs = s ^. playState . gameState

  -- rendered history lines fitting above REPL prompt
  history :: [Widget n]
  history = map fmt . filter (not . isREPLSaved) . toList . getSessionREPLHistoryItems $ theRepl ^. replHistory
  currentPrompt :: Widget Name
  currentPrompt = case (isActive <$> base, theRepl ^. replControlMode) of
    (_, Handling) -> padRight Max $ txt "[key handler running, M-k to toggle]"
    (Just False, _) -> renderREPLPrompt (uig ^. uiFocusRing) theRepl
    _running -> padRight Max $ txt "..."
  theRepl = uig ^. uiREPL

  -- NOTE: there exists a lens named 'baseRobot' that uses "unsafe"
  -- indexing that may be an alternative to this:
  base = gs ^. robotInfo . robotMap . at 0

  fmt (REPLHistItem itemType t) = case itemType of
    REPLEntry {} -> txt $ "> " <> t
    REPLOutput -> txt t
    REPLError -> txtWrapWith indent2 {preserveIndentation = True} t
  mayDebug = [drawRobotMachine gs True | uig ^. uiShowDebug]

------------------------------------------------------------
-- Utility
------------------------------------------------------------

-- See https://github.com/jtdaugherty/brick/discussions/484
withLeftPaddedVScrollBars :: Widget n -> Widget n
withLeftPaddedVScrollBars =
  withVScrollBarRenderer (addLeftSpacing verticalScrollbarRenderer)
    . withVScrollBars OnRight
 where
  addLeftSpacing :: VScrollbarRenderer n -> VScrollbarRenderer n
  addLeftSpacing r =
    r
      { scrollbarWidthAllocation = 2
      , renderVScrollbar = hLimit 1 $ renderVScrollbar r
      , renderVScrollbarTrough = hLimit 1 $ renderVScrollbarTrough r
      }<|MERGE_RESOLUTION|>--- conflicted
+++ resolved
@@ -842,13 +842,7 @@
 drawModalMenu :: AppState -> Widget Name
 drawModalMenu s = vLimit 1 . hBox $ map (padLeftRight 1 . drawKeyCmd) globalKeyCmds
  where
-<<<<<<< HEAD
   notificationKey :: Getter GameState (Notifications a) -> SE.MainEvent -> Text -> Maybe KeyCmd
-=======
-  gs = s ^. playState . gameState
-
-  notificationKey :: Getter GameState (Notifications a) -> SE.MainEvent -> Text -> Maybe (KeyHighlight, Text, Text)
->>>>>>> 66d75fc3
   notificationKey notifLens key name
     | null (gs ^. notifLens . notificationsContent) = Nothing
     | otherwise =
