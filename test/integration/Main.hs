{-# LANGUAGE LambdaCase #-}
{-# LANGUAGE OverloadedStrings #-}
{-# LANGUAGE TypeApplications #-}

-- | Swarm integration tests
module Main where

import Control.Lens (Ixed (ix), to, use, view, (&), (.~), (<&>), (^.), (^?!))
import Control.Monad (filterM, forM_, unless, void, when)
import Control.Monad.State (StateT (runStateT), gets)
import Control.Monad.Trans.Except (runExceptT)
import Data.Containers.ListUtils (nubOrd)
import Data.Foldable (Foldable (toList), find)
import qualified Data.IntSet as IS
import qualified Data.Map as M
import Data.Maybe (isJust)
import Data.Text (Text)
import qualified Data.Text as T
import Data.Yaml (ParseException, prettyPrintParseException)
import Swarm.Game.CESK (emptyStore, initMachine)
import Swarm.Game.Entity (EntityMap, loadEntities)
import Swarm.Game.Robot (leText, machine, robotLog, waitingUntil)
import Swarm.Game.Scenario (Scenario)
import Swarm.Game.State (
  GameState,
  WinCondition (Won),
  activeRobots,
  initGameStateForScenario,
  robotMap,
  ticks,
  waitingRobots,
  winCondition,
  winSolution,
 )
import Swarm.Game.Step (gameTick)
import qualified Swarm.Language.Context as Ctx
import Swarm.Language.Pipeline (processTerm)
import Swarm.Util.Yaml (decodeFileEitherE)
import System.Directory (doesDirectoryExist, doesFileExist, listDirectory)
import System.Environment (getEnvironment)
import System.FilePath.Posix (takeExtension, (</>))
import System.Timeout (timeout)
import Test.Tasty (TestTree, defaultMain, testGroup)
import Test.Tasty.ExpectedFailure (expectFailBecause)
import Test.Tasty.HUnit (Assertion, assertBool, assertFailure, testCase)
import Witch (into)

main :: IO ()
main = do
  examplePaths <- acquire "example" "sw"
  scenarioPaths <- acquire "data/scenarios" "yaml"
  scenarioPrograms <- acquire "data/scenarios" "sw"
  ci <- any (("CI" ==) . fst) <$> getEnvironment
  entities <- loadEntities
  case entities of
    Left t -> fail $ "Couldn't load entities: " <> into @String t
    Right em -> do
      defaultMain $
        testGroup
          "Tests"
          [ exampleTests examplePaths
          , exampleTests scenarioPrograms
          , scenarioTests em scenarioPaths
          , testScenarioSolution ci em
          ]

exampleTests :: [(FilePath, String)] -> TestTree
exampleTests inputs = testGroup "Test example" (map exampleTest inputs)

exampleTest :: (FilePath, String) -> TestTree
exampleTest (path, fileContent) =
  testCase ("processTerm for contents of " ++ show path) $ do
    either (assertFailure . into @String) (const . return $ ()) value
 where
  value = processTerm $ into @Text fileContent

scenarioTests :: EntityMap -> [(FilePath, String)] -> TestTree
scenarioTests em inputs = testGroup "Test scenarios" (map (scenarioTest em) inputs)

scenarioTest :: EntityMap -> (FilePath, String) -> TestTree
scenarioTest em (path, _) =
  testCase ("parse scenario " ++ show path) (void $ getScenario em path)

getScenario :: EntityMap -> FilePath -> IO Scenario
getScenario em p = do
  res <- decodeFileEitherE em p :: IO (Either ParseException Scenario)
  case res of
    Left err -> assertFailure (prettyPrintParseException err)
    Right s -> return s

acquire :: FilePath -> String -> IO [(FilePath, String)]
acquire dir ext = do
  paths <- listDirectory dir <&> map (dir </>)
  filePaths <- filterM (\path -> doesFileExist path <&> (&&) (hasExt path)) paths
  children <- mapM (\path -> (,) path <$> readFile path) filePaths
  -- recurse
  sub <- filterM doesDirectoryExist paths
  transChildren <- concat <$> mapM (`acquire` ext) sub
  return $ children <> transChildren
 where
  hasExt path = takeExtension path == ("." ++ ext)

data Time
  = -- | One second should be enough to run most programs.
    Default
  | -- | You can specify more seconds if you need to.
    Sec Int
  | -- | If you absolutely have to, you can ignore timeout.
    None

time :: Time -> Int
time = \case
  Default -> 1 * sec
  Sec s -> s * sec
  None -> -1
 where
  sec :: Int
  sec = 10 ^ (6 :: Int)

testScenarioSolution :: Bool -> EntityMap -> TestTree
testScenarioSolution _ci _em =
  testGroup
    "Test scenario solutions"
    [ testGroup
        "Tutorial"
        [ testSolution Default "Tutorials/move"
        , testSolution Default "Tutorials/turn"
        , testSolution Default "Tutorials/types"
        , testSolution Default "Tutorials/craft"
        , testSolution Default "Tutorials/grab"
        , testSolution Default "Tutorials/place"
        , testSolution Default "Tutorials/bind"
        , testSolution Default "Tutorials/install"
        , testSolution Default "Tutorials/build"
        , testSolution' Default "Tutorials/crash" $ \g -> do
            let rs = toList $ g ^. robotMap
            let hints = any (T.isInfixOf "you will win" . view leText) . toList . view robotLog
            let win = isJust $ find hints rs
            assertBool "Could not find a robot with winning instructions!" win
        , testSolution Default "Tutorials/scan"
        ]
    , testGroup
        "Challenges"
        [ testSolution Default "Challenges/chess_horse"
        , testSolution Default "Challenges/test"
        , testSolution Default "Challenges/teleport"
        ]
    , testGroup
        "Regression tests"
        [ expectFailBecause "Awaiting fix (#394)" $
            testSolution Default "Testing/394-build-drill"
        , testSolution Default "Testing/428-drowning-destroy"
<<<<<<< HEAD
        , testSolution Default "Testing/490-harvest"
=======
        , testSolution' Default "Testing/475-wait-one" $ \g -> do
            let t = g ^. ticks
                r1Waits = g ^?! robotMap . ix 1 . to waitingUntil
                active = IS.member 1 $ g ^. activeRobots
                waiting = elem 1 . concat . M.elems $ g ^. waitingRobots
            assertBool "The game should only take two ticks" $ t == 2
            assertBool "Robot 1 should have waiting machine" $ isJust r1Waits
            assertBool "Robot 1 should be still active" active
            assertBool "Robot 1 should not be in waiting set" $ not waiting
>>>>>>> 3e2c0f48
        , testSolution Default "Testing/504-teleport-self"
        , expectFailBecause "Awaiting fix (#509, #508?)" $
            testSolution Default "Testing/508-capability-subset.yaml"
        ]
    ]
 where
  -- expectFailIf :: Bool -> String -> TestTree -> TestTree
  -- expectFailIf b = if b then expectFailBecause else (\_ x -> x)

  testSolution :: Time -> FilePath -> TestTree
  testSolution s p = testSolution' s p (const $ pure ())

  testSolution' :: Time -> FilePath -> (GameState -> Assertion) -> TestTree
  testSolution' s p verify = testCase p $ do
    Right gs <- runExceptT $ initGameStateForScenario p Nothing Nothing
    case gs ^. winSolution of
      Nothing -> assertFailure "No solution to test!"
      Just sol -> do
        let gs' = gs & robotMap . ix 0 . machine .~ initMachine sol Ctx.empty emptyStore
        m <- timeout (time s) (snd <$> runStateT playUntilWin gs')
        case m of
          Nothing -> assertFailure "Timed out - this likely means that the solution did not work."
          Just g -> do
            -- When debugging, try logging all robot messages.
            -- printAllLogs
            noBadErrors g
            verify g

  playUntilWin :: StateT GameState IO ()
  playUntilWin = do
    w <- use winCondition
    b <- gets badErrorsInLogs
    when (null b) $ case w of
      Won _ -> return ()
      _ -> gameTick >> playUntilWin

noBadErrors :: GameState -> Assertion
noBadErrors g = do
  let bad = badErrorsInLogs g
  unless (null bad) (assertFailure . T.unpack . T.unlines . take 5 $ nubOrd bad)

badErrorsInLogs :: GameState -> [Text]
badErrorsInLogs g =
  concatMap
    (\r -> filter isBad (view leText <$> toList (r ^. robotLog)))
    (g ^. robotMap)
 where
  isBad m = "Fatal error:" `T.isInfixOf` m || "swarm/issues" `T.isInfixOf` m

printAllLogs :: GameState -> IO ()
printAllLogs g =
  mapM_
    (\r -> forM_ (r ^. robotLog) (putStrLn . T.unpack . view leText))
    (g ^. robotMap)<|MERGE_RESOLUTION|>--- conflicted
+++ resolved
@@ -150,9 +150,6 @@
         [ expectFailBecause "Awaiting fix (#394)" $
             testSolution Default "Testing/394-build-drill"
         , testSolution Default "Testing/428-drowning-destroy"
-<<<<<<< HEAD
-        , testSolution Default "Testing/490-harvest"
-=======
         , testSolution' Default "Testing/475-wait-one" $ \g -> do
             let t = g ^. ticks
                 r1Waits = g ^?! robotMap . ix 1 . to waitingUntil
@@ -162,7 +159,7 @@
             assertBool "Robot 1 should have waiting machine" $ isJust r1Waits
             assertBool "Robot 1 should be still active" active
             assertBool "Robot 1 should not be in waiting set" $ not waiting
->>>>>>> 3e2c0f48
+        , testSolution Default "Testing/490-harvest"
         , testSolution Default "Testing/504-teleport-self"
         , expectFailBecause "Awaiting fix (#509, #508?)" $
             testSolution Default "Testing/508-capability-subset.yaml"
