{-# LANGUAGE LambdaCase #-}
{-# LANGUAGE OverloadedStrings #-}
{-# LANGUAGE TypeApplications #-}

-- | Swarm integration tests
module Main where

import Control.Lens (Ixed (ix), to, use, view, (&), (.~), (<&>), (^.), (^?!))
import Control.Monad (filterM, forM_, unless, void, when)
import Control.Monad.State (StateT (runStateT), gets)
import Control.Monad.Trans.Except (runExceptT)
import Data.Char (isSpace)
import Data.Containers.ListUtils (nubOrd)
import Data.Foldable (Foldable (toList), find)
import Data.IntSet qualified as IS
import Data.Map qualified as M
import Data.Maybe (isJust)
import Data.Text (Text)
import Data.Text qualified as T
import Data.Text.IO qualified as T
import Data.Yaml (ParseException, prettyPrintParseException)
import Swarm.DocGen (EditorType (..))
import Swarm.DocGen qualified as DocGen
import Swarm.Game.CESK (emptyStore, initMachine)
import Swarm.Game.Entity (EntityMap, loadEntities)
import Swarm.Game.Robot (leText, machine, robotLog, waitingUntil)
import Swarm.Game.Scenario (Scenario)
import Swarm.Game.State (
  GameState,
  WinCondition (Won),
  activeRobots,
  initGameStateForScenario,
  robotMap,
  ticks,
  waitingRobots,
  winCondition,
  winSolution,
 )
import Swarm.Game.Step (gameTick)
import Swarm.Language.Context qualified as Ctx
import Swarm.Language.Pipeline (processTerm)
import Swarm.Util.Yaml (decodeFileEitherE)
import System.Directory (doesDirectoryExist, doesFileExist, listDirectory)
import System.Environment (getEnvironment)
import System.FilePath.Posix (takeExtension, (</>))
import System.Timeout (timeout)
import Test.Tasty (TestTree, defaultMain, testGroup)
import Test.Tasty.ExpectedFailure (expectFailBecause)
import Test.Tasty.HUnit (Assertion, assertBool, assertFailure, testCase)
import Witch (into)

main :: IO ()
main = do
  examplePaths <- acquire "example" "sw"
  scenarioPaths <- acquire "data/scenarios" "yaml"
  scenarioPrograms <- acquire "data/scenarios" "sw"
  ci <- any (("CI" ==) . fst) <$> getEnvironment
  entities <- loadEntities
  case entities of
    Left t -> fail $ "Couldn't load entities: " <> into @String t
    Right em -> do
      defaultMain $
        testGroup
          "Tests"
          [ exampleTests examplePaths
          , exampleTests scenarioPrograms
          , scenarioTests em scenarioPaths
          , testScenarioSolution ci em
          , testEditorFiles
          ]

exampleTests :: [(FilePath, String)] -> TestTree
exampleTests inputs = testGroup "Test example" (map exampleTest inputs)

exampleTest :: (FilePath, String) -> TestTree
exampleTest (path, fileContent) =
  testCase ("processTerm for contents of " ++ show path) $ do
    either (assertFailure . into @String) (const . return $ ()) value
 where
  value = processTerm $ into @Text fileContent

scenarioTests :: EntityMap -> [(FilePath, String)] -> TestTree
scenarioTests em inputs = testGroup "Test scenarios" (map (scenarioTest em) inputs)

scenarioTest :: EntityMap -> (FilePath, String) -> TestTree
scenarioTest em (path, _) =
  testCase ("parse scenario " ++ show path) (void $ getScenario em path)

getScenario :: EntityMap -> FilePath -> IO Scenario
getScenario em p = do
  res <- decodeFileEitherE em p :: IO (Either ParseException Scenario)
  case res of
    Left err -> assertFailure (prettyPrintParseException err)
    Right s -> return s

acquire :: FilePath -> String -> IO [(FilePath, String)]
acquire dir ext = do
  paths <- listDirectory dir <&> map (dir </>)
  filePaths <- filterM (\path -> doesFileExist path <&> (&&) (hasExt path)) paths
  children <- mapM (\path -> (,) path <$> readFile path) filePaths
  -- recurse
  sub <- filterM doesDirectoryExist paths
  transChildren <- concat <$> mapM (`acquire` ext) sub
  return $ children <> transChildren
 where
  hasExt path = takeExtension path == ("." ++ ext)

data Time
  = -- | One second should be enough to run most programs.
    Default
  | -- | You can specify more seconds if you need to.
    Sec Int
  | -- | If you absolutely have to, you can ignore timeout.
    None

time :: Time -> Int
time = \case
  Default -> 1 * sec
  Sec s -> s * sec
  None -> -1
 where
  sec :: Int
  sec = 10 ^ (6 :: Int)

testScenarioSolution :: Bool -> EntityMap -> TestTree
testScenarioSolution _ci _em =
  testGroup
    "Test scenario solutions"
    [ testGroup
        "Tutorial"
        [ testSolution Default "Tutorials/move"
        , testSolution Default "Tutorials/turn"
        , testSolution Default "Tutorials/types"
        , testSolution Default "Tutorials/craft"
        , testSolution Default "Tutorials/grab"
        , testSolution Default "Tutorials/place"
        , testSolution Default "Tutorials/bind"
        , testSolution Default "Tutorials/install"
        , testSolution Default "Tutorials/build"
        , testSolution' Default "Tutorials/crash" $ \g -> do
            let rs = toList $ g ^. robotMap
            let hints = any (T.isInfixOf "you will win" . view leText) . toList . view robotLog
            let win = isJust $ find hints rs
            assertBool "Could not find a robot with winning instructions!" win
        , testSolution Default "Tutorials/scan"
        , testSolution Default "Tutorials/require"
        , testSolution Default "Tutorials/requireinv"
        ]
    , testGroup
        "Challenges"
        [ testSolution Default "Challenges/chess_horse"
        , testSolution Default "Challenges/test"
        , testSolution Default "Challenges/teleport"
        ]
    , testGroup
        "Regression tests"
        [ expectFailBecause "Awaiting fix (#394)" $
            testSolution Default "Testing/394-build-drill"
        , testSolution Default "Testing/428-drowning-destroy"
        , testSolution' Default "Testing/475-wait-one" $ \g -> do
            let t = g ^. ticks
                r1Waits = g ^?! robotMap . ix 1 . to waitingUntil
                active = IS.member 1 $ g ^. activeRobots
                waiting = elem 1 . concat . M.elems $ g ^. waitingRobots
            assertBool "The game should only take one tick" $ t == 1
            assertBool "Robot 1 should have waiting machine" $ isJust r1Waits
            assertBool "Robot 1 should be still active" active
            assertBool "Robot 1 should not be in waiting set" $ not waiting
        , testSolution Default "Testing/490-harvest"
        , testSolution Default "Testing/504-teleport-self"
        , testSolution Default "Testing/508-capability-subset"
        , testGroup
            "Require (#201)"
            [ testSolution Default "Testing/201-require/201-require-device"
            , testSolution Default "Testing/201-require/201-require-device-creative"
            , testSolution Default "Testing/201-require/201-require-device-creative1"
            , testSolution Default "Testing/201-require/201-require-entities"
            , expectFailBecause "Awaiting fix (#540)" $
                testSolution Default "Testing/201-require/201-require-entities-def"
            , testSolution Default "Testing/201-require/533-reprogram-simple"
            , testSolution Default "Testing/201-require/533-reprogram"
            ]
<<<<<<< HEAD
        , testSolution Default "Testing/555-teleport-location"
=======
        , testSolution Default "Testing/479-atomic-race"
        , testSolution (Sec 5) "Testing/479-atomic"
>>>>>>> 00b4e551
        ]
    ]
 where
  -- expectFailIf :: Bool -> String -> TestTree -> TestTree
  -- expectFailIf b = if b then expectFailBecause else (\_ x -> x)

  testSolution :: Time -> FilePath -> TestTree
  testSolution s p = testSolution' s p (const $ pure ())

  testSolution' :: Time -> FilePath -> (GameState -> Assertion) -> TestTree
  testSolution' s p verify = testCase p $ do
    Right gs <- runExceptT $ initGameStateForScenario p Nothing Nothing
    case gs ^. winSolution of
      Nothing -> assertFailure "No solution to test!"
      Just sol -> do
        let gs' = gs & robotMap . ix 0 . machine .~ initMachine sol Ctx.empty emptyStore
        m <- timeout (time s) (snd <$> runStateT playUntilWin gs')
        case m of
          Nothing -> assertFailure "Timed out - this likely means that the solution did not work."
          Just g -> do
            -- When debugging, try logging all robot messages.
            -- printAllLogs
            noBadErrors g
            verify g

  playUntilWin :: StateT GameState IO ()
  playUntilWin = do
    w <- use winCondition
    b <- gets badErrorsInLogs
    when (null b) $ case w of
      Won _ -> return ()
      _ -> gameTick >> playUntilWin

noBadErrors :: GameState -> Assertion
noBadErrors g = do
  let bad = badErrorsInLogs g
  unless (null bad) (assertFailure . T.unpack . T.unlines . take 5 $ nubOrd bad)

badErrorsInLogs :: GameState -> [Text]
badErrorsInLogs g =
  concatMap
    (\r -> filter isBad (view leText <$> toList (r ^. robotLog)))
    (g ^. robotMap)
 where
  isBad m = "Fatal error:" `T.isInfixOf` m || "swarm/issues" `T.isInfixOf` m

printAllLogs :: GameState -> IO ()
printAllLogs g =
  mapM_
    (\r -> forM_ (r ^. robotLog) (putStrLn . T.unpack . view leText))
    (g ^. robotMap)

-- | Test that editor files are up-to-date.
testEditorFiles :: TestTree
testEditorFiles =
  testGroup
    "editors"
    [ testGroup
        "VS Code"
        [ testTextInVSCode "operators" (const DocGen.operatorNames)
        , testTextInVSCode "builtin" DocGen.builtinFunctionList
        , testTextInVSCode "commands" DocGen.keywordsCommands
        , testTextInVSCode "directions" DocGen.keywordsDirections
        ]
    , testGroup
        "Emacs"
        [ testTextInEmacs "builtin" DocGen.builtinFunctionList
        , testTextInEmacs "commands" DocGen.keywordsCommands
        , testTextInEmacs "directions" DocGen.keywordsDirections
        ]
    ]
 where
  testTextInVSCode name tf = testTextInFile False name (tf VSCode) "editors/vscode/syntaxes/swarm.tmLanguage.json"
  testTextInEmacs name tf = testTextInFile True name (tf Emacs) "editors/emacs/swarm-mode.el"
  testTextInFile :: Bool -> String -> Text -> FilePath -> TestTree
  testTextInFile whitespace name t fp = testCase name $ do
    let removeLW' = T.unlines . map (T.dropWhile isSpace) . T.lines
        removeLW = if whitespace then removeLW' else id
    f <- T.readFile fp
    assertBool
      ( "EDITOR FILE IS NOT UP TO DATE!\n"
          <> "I could not find the text:\n"
          <> T.unpack t
          <> "\nin file "
          <> fp
      )
      (removeLW t `T.isInfixOf` removeLW f)<|MERGE_RESOLUTION|>--- conflicted
+++ resolved
@@ -180,12 +180,9 @@
             , testSolution Default "Testing/201-require/533-reprogram-simple"
             , testSolution Default "Testing/201-require/533-reprogram"
             ]
-<<<<<<< HEAD
-        , testSolution Default "Testing/555-teleport-location"
-=======
         , testSolution Default "Testing/479-atomic-race"
         , testSolution (Sec 5) "Testing/479-atomic"
->>>>>>> 00b4e551
+        , testSolution Default "Testing/555-teleport-location"
         ]
     ]
  where
