{-# LANGUAGE LambdaCase #-}
{-# LANGUAGE OverloadedStrings #-}
{-# LANGUAGE TypeApplications #-}

-- | Swarm integration tests
module Main where

import Control.Lens (Ixed (ix), use, view, (&), (.~), (<&>), (^.))
import Control.Monad (filterM, forM_, void)
import Control.Monad.State (StateT (runStateT))
import Control.Monad.Trans.Except (runExceptT)
import Data.Foldable (Foldable (toList), find)
import Data.Maybe (isJust)
import Data.Text (Text)
import qualified Data.Text as T
import Data.Yaml (ParseException, prettyPrintParseException)
import Swarm.Game.CESK (emptyStore, initMachine)
import Swarm.Game.Entity (EntityMap, loadEntities)
import Swarm.Game.Robot (leText, machine, robotLog)
import Swarm.Game.Scenario (Scenario)
import Swarm.Game.State (GameState, WinCondition (Won), initGameStateForScenario, robotMap, winCondition, winSolution)
import Swarm.Game.Step (gameTick)
import qualified Swarm.Language.Context as Ctx
import Swarm.Language.Pipeline (processTerm)
import Swarm.Util.Yaml (decodeFileEitherE)
import System.Directory (doesDirectoryExist, doesFileExist, listDirectory)
import System.Environment (getEnvironment)
import System.FilePath.Posix (takeExtension, (</>))
import System.Timeout (timeout)
import Test.Tasty (TestTree, defaultMain, testGroup)
import Test.Tasty.ExpectedFailure (expectFailBecause)
import Test.Tasty.HUnit (Assertion, assertBool, assertFailure, testCase)
import Witch (into)

main :: IO ()
main = do
  examplePaths <- acquire "example" "sw"
  scenarioPaths <- acquire "data/scenarios" "yaml"
  scenarioPrograms <- acquire "data/scenarios" "sw"
  ci <- any (("CI" ==) . fst) <$> getEnvironment
  entities <- loadEntities
  case entities of
    Left t -> fail $ "Couldn't load entities: " <> into @String t
    Right em -> do
      defaultMain $
        testGroup
          "Tests"
          [ exampleTests examplePaths
          , exampleTests scenarioPrograms
          , scenarioTests em scenarioPaths
          , testScenarioSolution ci em
          ]

exampleTests :: [(FilePath, String)] -> TestTree
exampleTests inputs = testGroup "Test example" (map exampleTest inputs)

exampleTest :: (FilePath, String) -> TestTree
exampleTest (path, fileContent) =
  testCase ("processTerm for contents of " ++ show path) $ do
    either (assertFailure . into @String) (const . return $ ()) value
 where
  value = processTerm $ into @Text fileContent

scenarioTests :: EntityMap -> [(FilePath, String)] -> TestTree
scenarioTests em inputs = testGroup "Test scenarios" (map (scenarioTest em) inputs)

scenarioTest :: EntityMap -> (FilePath, String) -> TestTree
scenarioTest em (path, _) =
  testCase ("parse scenario " ++ show path) (void $ getScenario em path)

getScenario :: EntityMap -> FilePath -> IO Scenario
getScenario em p = do
  res <- decodeFileEitherE em p :: IO (Either ParseException Scenario)
  case res of
    Left err -> assertFailure (prettyPrintParseException err)
    Right s -> return s

acquire :: FilePath -> String -> IO [(FilePath, String)]
acquire dir ext = do
  paths <- listDirectory dir <&> map (dir </>)
  filePaths <- filterM (\path -> doesFileExist path <&> (&&) (hasExt path)) paths
  children <- mapM (\path -> (,) path <$> readFile path) filePaths
  -- recurse
  sub <- filterM doesDirectoryExist paths
  transChildren <- concat <$> mapM (`acquire` ext) sub
  return $ children <> transChildren
 where
  hasExt path = takeExtension path == ("." ++ ext)

data Time
  = -- | One second should be enough to run most programs.
    Default
  | -- | You can specify more seconds if you need to.
    Sec Int
  | -- | If you absolutely have to, you can ignore timeout.
    None

time :: Time -> Int
time = \case
  Default -> 1 * sec
  Sec s -> s * sec
  None -> -1
 where
  sec :: Int
  sec = 10 ^ (6 :: Int)

testScenarioSolution :: Bool -> EntityMap -> TestTree
testScenarioSolution _ci _em =
  testGroup
    "Test scenario solutions"
    [ testGroup
        "Tutorial"
        [ testSolution Default "Tutorials/move"
        , testSolution Default "Tutorials/turn"
        , testSolution Default "Tutorials/types"
        , testSolution Default "Tutorials/craft"
        , testSolution Default "Tutorials/grab"
        , testSolution Default "Tutorials/place"
        , testSolution Default "Tutorials/bind"
        , testSolution Default "Tutorials/install"
        , testSolution Default "Tutorials/build"
        , testSolution' Default "Tutorials/crash" $ \g -> do
            let rs = toList $ g ^. robotMap
            let hints = any (T.isInfixOf "you will win" . view leText) . toList . view robotLog
            let win = isJust $ find hints rs
            assertBool "Could not find a robot with winning instructions!" win
        , testSolution Default "Tutorials/scan"
        ]
    , testGroup
        "Challenges"
        [ testSolution Default "Challenges/chess_horse"
        , testSolution Default "Challenges/test"
        , testSolution Default "Challenges/teleport"
        ]
    , testGroup
        "Regression tests"
        [ expectFailBecause "Awaiting fix (#394)" $
            testSolution Default "Testing/394-build-drill"
        , testSolution Default "Testing/428-drowning-destroy"
<<<<<<< HEAD
        , testSolution Default "Testing/harvest"
=======
        , testSolution Default "Testing/504-teleport-self"
>>>>>>> 68e53b59
        ]
    ]
 where
  -- expectFailIf :: Bool -> String -> TestTree -> TestTree
  -- expectFailIf b = if b then expectFailBecause else (\_ x -> x)

  testSolution :: Time -> FilePath -> TestTree
  testSolution s p = testSolution' s p (const $ pure ())

  testSolution' :: Time -> FilePath -> (GameState -> Assertion) -> TestTree
  testSolution' s p verify = testCase p $ do
    Right gs <- runExceptT $ initGameStateForScenario p Nothing Nothing
    case gs ^. winSolution of
      Nothing -> assertFailure "No solution to test!"
      Just sol -> do
        let gs' = gs & robotMap . ix 0 . machine .~ initMachine sol Ctx.empty emptyStore
        m <- timeout (time s) (snd <$> runStateT playUntilWin gs')
        case m of
          Nothing -> assertFailure "Timed out - this likely means that the solution did not work."
          Just g -> do
            noFatalErrors g
            verify g

  playUntilWin :: StateT GameState IO ()
  playUntilWin = do
    w <- use winCondition
    case w of
      Won _ -> return ()
      _ -> gameTick >> playUntilWin

noFatalErrors :: GameState -> Assertion
noFatalErrors g = do
  let rm = g ^. robotMap
  forM_
    rm
    ( \r -> do
        let f = find isFatal (view leText <$> r ^. robotLog)
        -- -----------------------------------------------
        -- When debugging, try logging all robot messages:
        -- forM_ (r ^. robotLog) (putStrLn . T.unpack . view leText)
        -- -----------------------------------------------
        maybe (return ()) (assertFailure . T.unpack) f
    )
 where
  isFatal = ("Fatal error:" `T.isInfixOf`)<|MERGE_RESOLUTION|>--- conflicted
+++ resolved
@@ -137,11 +137,8 @@
         [ expectFailBecause "Awaiting fix (#394)" $
             testSolution Default "Testing/394-build-drill"
         , testSolution Default "Testing/428-drowning-destroy"
-<<<<<<< HEAD
         , testSolution Default "Testing/harvest"
-=======
         , testSolution Default "Testing/504-teleport-self"
->>>>>>> 68e53b59
         ]
     ]
  where
