cabal-version: 3.8
name: swarm
version: 0.5.0.0
synopsis: 2D resource gathering game with programmable robots
description:
  Swarm is a 2D programming and resource gathering
  game. Program your robots to explore the world and
  collect resources, which in turn allows you to
  build upgraded robots that can run more
  interesting and complex programs. See the
  <https://github.com/swarm-game/swarm/blob/main/README.md README>
  for more information and instructions on how to
  play or contribute!

  == Module organization
  For developers getting oriented, Swarm's modules are organized into
  sublibraries, from inner to outer:

  * utilities
  * swarm language
  * swarm scenario
  * swarm game engine
  * swarm TUI
  * swarm app

  <<docs/image/sublibrary-graph.svg>>

license: BSD-3-Clause
license-file: LICENSE
author: Brent Yorgey
maintainer: byorgey@gmail.com
bug-reports: https://github.com/swarm-game/swarm/issues
copyright: Brent Yorgey 2021
category: Game
tested-with: ghc ==9.2.8 || ==9.4.8 || ==9.6.4
extra-source-files:
  CHANGELOG.md
  editors/emacs/*.el
  editors/vim/*.lua
  editors/vim/*.vim
  editors/vscode/syntaxes/*.json
  example/*.sw

extra-doc-files: docs/image/sublibrary-graph.svg
data-dir: data/
data-files:
  *.txt
  *.yaml
  scenarios/**/*.sw
  scenarios/**/*.txt
  scenarios/**/*.yaml
  test/language-snippets/**/*.sw
  worlds/*.world

source-repository head
  type: git
  location: git://github.com/swarm-game/swarm.git

flag ci
  description: Make warnings error
  default: False
  manual: True

common common
  if flag(ci)
    ghc-options: -Werror
  ghc-options:
    -Wall
    -Wcompat
    -Widentities
    -Wincomplete-uni-patterns
    -Wincomplete-record-updates
    -Wno-star-is-type
    -Wpartial-fields

  default-language: Haskell2010

common stan-config
  ghc-options:
    -fwrite-ide-info
    -hiedir=.hie

-- Harmless extensions from GHC2021
common ghc2021-extensions
  ghc-options:
    -Wprepositive-qualified-module
    -Wunused-packages

  default-extensions:
    -- Note we warn on prequalified
    -- Not GHC2021, but until we get \cases we use \case a lot
    BangPatterns
    DeriveAnyClass
    DeriveDataTypeable
    DeriveFunctor
    DeriveGeneric
    DeriveTraversable
    ExplicitForAll
    FlexibleContexts
    FlexibleInstances
    GADTSyntax
    ImportQualifiedPost
    LambdaCase
    MultiParamTypeClasses
    NumericUnderscores
    RankNTypes
    ScopedTypeVariables
    StandaloneDeriving
    TupleSections
    TypeApplications
    TypeOperators

library swarm-lang
  import: stan-config, common, ghc2021-extensions
  visibility: public
  -- cabal-gild: discover src/swarm-lang
  exposed-modules:
    Swarm.Effect.Unify
    Swarm.Effect.Unify.Common
    Swarm.Effect.Unify.Fast
    Swarm.Effect.Unify.Naive
    Swarm.Language.Capability
    Swarm.Language.Context
    Swarm.Language.Direction
    Swarm.Language.Elaborate
    Swarm.Language.Key
    Swarm.Language.LSP
    Swarm.Language.LSP.Hover
    Swarm.Language.LSP.VarUsage
    Swarm.Language.Module
    Swarm.Language.Parse
    Swarm.Language.Parse.QQ
    Swarm.Language.Pipeline
    Swarm.Language.Pipeline.QQ
    Swarm.Language.Pretty
    Swarm.Language.Requirement
    Swarm.Language.Syntax
    Swarm.Language.Syntax.CommandMetadata
    Swarm.Language.Text.Markdown
    Swarm.Language.Typecheck
    Swarm.Language.Typed
    Swarm.Language.Types
    Swarm.Language.Value

  other-modules: Paths_swarm
  autogen-modules: Paths_swarm
  build-depends:
    aeson,
    base,
    commonmark >=0.2 && <0.3,
    commonmark-extensions >=0.2 && <0.3,
    containers,
    data-fix >=0.3 && <0.4,
    deriving-compat >=0.6 && <0.7,
    extra,
    free >=5.2 && <5.3,
    fused-effects,
    hashable,
    lens,
    lsp >=2.4 && <2.5,
    megaparsec,
    mtl,
    parser-combinators,
    prettyprinter,
    split,
    syb >=0.7 && <0.8,
    template-haskell,
    text,
    text-rope >=0.2 && <0.3,
    vector,
    vty,
    witch,
    yaml,

  build-depends: swarm:swarm-util
  hs-source-dirs: src/swarm-lang
  default-language: Haskell2010
  default-extensions:
    -- Avoid unexpected unevaluated thunk buildup
    -- See discussion in #415
    StrictData

library swarm-scenario
  import: stan-config, common, ghc2021-extensions
  visibility: public
  -- cabal-gild: discover src/swarm-scenario
  exposed-modules:
    Swarm.Constant
    Swarm.Game.Achievement.Definitions
    Swarm.Game.Device
    Swarm.Game.Display
    Swarm.Game.Entity
    Swarm.Game.Entity.Cosmetic
    Swarm.Game.Entity.Cosmetic.Assignment
    Swarm.Game.Failure
    Swarm.Game.Ingredients
    Swarm.Game.Land
    Swarm.Game.Location
    Swarm.Game.Recipe
    Swarm.Game.ResourceLoading
    Swarm.Game.Robot
    Swarm.Game.Robot.Walk
    Swarm.Game.Scenario
    Swarm.Game.Scenario.Objective
    Swarm.Game.Scenario.Objective.Graph
    Swarm.Game.Scenario.Objective.Logic
    Swarm.Game.Scenario.Objective.Validation
    Swarm.Game.Scenario.RobotLookup
    Swarm.Game.Scenario.Style
    Swarm.Game.Scenario.Topography.Area
    Swarm.Game.Scenario.Topography.Cell
    Swarm.Game.Scenario.Topography.Center
    Swarm.Game.Scenario.Topography.EntityFacade
    Swarm.Game.Scenario.Topography.Navigation.Portal
    Swarm.Game.Scenario.Topography.Navigation.Waypoint
    Swarm.Game.Scenario.Topography.Placement
    Swarm.Game.Scenario.Topography.Structure
    Swarm.Game.Scenario.Topography.Structure.Assembly
    Swarm.Game.Scenario.Topography.Structure.Recognition
    Swarm.Game.Scenario.Topography.Structure.Recognition.Log
    Swarm.Game.Scenario.Topography.Structure.Recognition.Precompute
    Swarm.Game.Scenario.Topography.Structure.Recognition.Registry
    Swarm.Game.Scenario.Topography.Structure.Recognition.Symmetry
    Swarm.Game.Scenario.Topography.Structure.Recognition.Type
    Swarm.Game.Scenario.Topography.WorldDescription
    Swarm.Game.Scenario.Topography.WorldPalette
    Swarm.Game.State.Config
    Swarm.Game.State.Landscape
    Swarm.Game.Terrain
    Swarm.Game.Universe
    Swarm.Game.World
    Swarm.Game.World.Abstract
    Swarm.Game.World.Compile
    Swarm.Game.World.Coords
    Swarm.Game.World.Eval
    Swarm.Game.World.Gen
    Swarm.Game.World.Interpret
    Swarm.Game.World.Load
    Swarm.Game.World.Modify
    Swarm.Game.World.Parse
    Swarm.Game.World.Render
    Swarm.Game.World.Syntax
    Swarm.Game.World.Typecheck
    Swarm.Util.Content
    Swarm.Util.Effect

  other-modules: Paths_swarm
  autogen-modules: Paths_swarm
  build-depends:
    AhoCorasick >=0.0.4 && <0.0.5,
    JuicyPixels >=3.3 && <3.4,
    aeson >=2 && <2.2,
    array >=0.5.4 && <0.6,
    base >=4.14 && <4.19,
    boolexpr >=0.2 && <0.3,
    bytestring >=0.10 && <0.13,
    clock >=0.8.2 && <0.9,
    colour >=2.3.6 && <2.4,
    containers >=0.6.2 && <0.7,
    directory >=1.3 && <1.4,
    either >=5.0 && <5.1,
    extra >=1.7 && <1.8,
    filepath >=1.4 && <1.5,
    fused-effects >=1.1.1.1 && <1.2,
    hashable >=1.3.4 && <1.5,
    hsnoise >=0.0.3 && <0.1,
    lens >=4.19 && <5.3,
    linear >=1.21.6 && <1.23,
    megaparsec >=9.6.1 && <9.7,
    murmur3 >=1.0.4 && <1.1,
    nonempty-containers >=0.3.4 && <0.3.5,
    palette >=0.3 && <0.4,
    parser-combinators >=1.2 && <1.4,
    prettyprinter >=1.7.0 && <1.8,
    random >=1.2.0 && <1.3,
    servant-docs >=0.12 && <0.14,
    simple-enumeration >=0.2 && <0.3,
    tagged >=0.8 && <0.9,
    text >=1.2.4 && <2.2,
    transformers >=0.5 && <0.7,
    transformers >=0.5.6.2 && <0.6.2.0,
    vector >=0.12 && <0.14,
    vty >=6.1 && <6.3,
    witch >=1.1.1.0 && <1.3,
    witherable >=0.4 && <0.5,
    yaml >=0.11 && <0.11.12.0,

  build-depends:
    swarm:swarm-lang,
    swarm:swarm-util,

  hs-source-dirs: src/swarm-scenario
  default-language: Haskell2010
  default-extensions:
    -- Avoid unexpected unevaluated thunk buildup
    -- See discussion in #415
    StrictData

library swarm-engine
  import: stan-config, common, ghc2021-extensions
  visibility: public
  -- cabal-gild: discover src/swarm-engine
  exposed-modules:
    Swarm.Effect
    Swarm.Effect.Time
    Swarm.Game.Achievement.Attainment
    Swarm.Game.Achievement.Description
    Swarm.Game.Achievement.Persistence
    Swarm.Game.CESK
    Swarm.Game.Exception
    Swarm.Game.Robot.Activity
    Swarm.Game.Robot.Concrete
    Swarm.Game.Robot.Context
    Swarm.Game.Scenario.Objective.WinCheck
    Swarm.Game.Scenario.Scoring.Best
    Swarm.Game.Scenario.Scoring.CodeSize
    Swarm.Game.Scenario.Scoring.ConcreteMetrics
    Swarm.Game.Scenario.Scoring.GenericMetrics
    Swarm.Game.Scenario.Status
    Swarm.Game.Scenario.Topography.Navigation.Util
    Swarm.Game.Scenario.Topography.Structure.Recognition.Tracking
    Swarm.Game.ScenarioInfo
    Swarm.Game.State
    Swarm.Game.State.Robot
    Swarm.Game.State.Runtime
    Swarm.Game.State.Substate
    Swarm.Game.Step
    Swarm.Game.Step.Arithmetic
    Swarm.Game.Step.Combustion
    Swarm.Game.Step.Const
    Swarm.Game.Step.Flood
    Swarm.Game.Step.Path.Cache
    Swarm.Game.Step.Path.Cache.DistanceLimit
    Swarm.Game.Step.Path.Finding
    Swarm.Game.Step.Path.Type
    Swarm.Game.Step.Path.Walkability
    Swarm.Game.Step.RobotStepState
    Swarm.Game.Step.Util
    Swarm.Game.Step.Util.Command
    Swarm.Game.Step.Util.Inspect
    Swarm.Game.Step.Validate
    Swarm.Game.Tick
    Swarm.Game.Value
    Swarm.Log
    Swarm.Version

  other-modules: Paths_swarm
  autogen-modules: Paths_swarm
  build-depends:
    AhoCorasick >=0.0.4 && <0.0.5,
    SHA >=1.6.4 && <1.6.5,
    aeson >=2 && <2.2,
    array >=0.5.4 && <0.6,
    astar >=0.3 && <0.3.1,
    base >=4.14 && <4.19,
    boolexpr >=0.2 && <0.3,
    bytestring,
    clock >=0.8.2 && <0.9,
    containers >=0.6.2 && <0.7,
    directory >=1.3 && <1.4,
    extra >=1.7 && <1.8,
    filepath >=1.4 && <1.5,
    fused-effects >=1.1.1.1 && <1.2,
    fused-effects-lens >=1.2.0.1 && <1.3,
    githash,
    hashable >=1.3.4 && <1.5,
    http-client >=0.7 && <0.8,
    http-client-tls >=0.3 && <0.4,
    http-types >=0.12 && <0.13,
    lens >=4.19 && <5.3,
    linear >=1.21.6 && <1.23,
    mtl >=2.2.2 && <2.4,
    nonempty-containers >=0.3.4 && <0.3.5,
    prettyprinter >=1.7.0 && <1.8,
    random >=1.2.0 && <1.3,
    servant-docs >=0.12 && <0.14,
    text >=1.2.4 && <2.2,
    time >=1.9 && <1.14,
    transformers >=0.5 && <0.7,
    transformers >=0.5.6.2 && <0.6.2.0,
    unordered-containers >=0.2.14 && <0.3,
    warp,
    witch >=1.1.1.0 && <1.3,
    yaml >=0.11 && <0.11.12.0,

  build-depends:
    swarm:swarm-lang,
    swarm:swarm-scenario,
    swarm:swarm-util,

  hs-source-dirs: src/swarm-engine
  default-language: Haskell2010
  default-extensions:
    -- Avoid unexpected unevaluated thunk buildup
    -- See discussion in #415
    StrictData

library swarm-web
  import: stan-config, common, ghc2021-extensions
  visibility: public
  -- cabal-gild: discover src/swarm-web
  exposed-modules:
    Swarm.Web
    Swarm.Web.Worldview

  other-modules: Paths_swarm
  autogen-modules: Paths_swarm
  build-depends:
    aeson,
    base,
    brick,
    bytestring,
    colour,
    commonmark,
    containers,
    http-types,
    lens,
    nonempty-containers,
    palette,
    servant-docs,
    servant-server >=0.19 && <0.21,
    text,
    wai >=3.2 && <3.3,
    wai-app-static >=3.1.8 && <3.1.9,
    warp,
    witch,

  build-depends:
    swarm,
    swarm:swarm-lang,
    swarm:swarm-util,

  hs-source-dirs: src/swarm-web
  default-language: Haskell2010
  default-extensions:
    -- Avoid unexpected unevaluated thunk buildup
    -- See discussion in #415
    StrictData

library swarm-tournament
  import: stan-config, common, ghc2021-extensions
  visibility: public
  -- cabal-gild: discover src/swarm-tournament
  exposed-modules:
    Swarm.Web.Tournament
    Swarm.Web.Tournament.Database.Query
    Swarm.Web.Tournament.Type
    Swarm.Web.Tournament.Validate
    Swarm.Web.Tournament.Validate.FailureMode
    Swarm.Web.Tournament.Validate.Upload

  other-modules: Paths_swarm
  autogen-modules: Paths_swarm
  build-depends:
    MissingH,
    SHA,
    aeson,
    base,
    bytestring,
    commonmark,
    containers,
    extra,
    fused-effects,
    http-types,
    lens,
    mtl,
    postgresql-simple >=0.7 && <0.7.1,
    process,
    servant-docs,
    servant-multipart,
    servant-server >=0.19 && <0.21,
    text,
    time,
    transformers,
    wai >=3.2 && <3.3,
    wai-app-static >=3.1.8 && <3.1.9,
    wai-extra,
    warp,
    yaml,

  build-depends:
    swarm:swarm-engine,
    swarm:swarm-lang,
    swarm:swarm-scenario,
    swarm:swarm-util,

  hs-source-dirs: src/swarm-tournament
  default-language: Haskell2010

library swarm-util
  import: stan-config, common, ghc2021-extensions
  visibility: public
  -- cabal-gild: discover src/swarm-util
  exposed-modules:
    Control.Carrier.Accum.FixedStrict
    Data.BoolExpr.Simplify
    Swarm.Util
    Swarm.Util.Erasable
    Swarm.Util.Lens
    Swarm.Util.OccurrenceEncoder
    Swarm.Util.Parse
    Swarm.Util.ReadableIORef
    Swarm.Util.RingBuffer
    Swarm.Util.UnitInterval
    Swarm.Util.WindowedCounter
    Swarm.Util.Yaml

  other-modules: Paths_swarm
  autogen-modules: Paths_swarm
  build-depends:
    aeson >=2 && <2.2,
    base >=4.14 && <4.19,
    boolexpr >=0.2 && <0.3,
    clock >=0.8.2 && <0.9,
    containers >=0.6.2 && <0.7,
    directory >=1.3 && <1.4,
    either >=5.0 && <5.1,
    filepath >=1.4 && <1.5,
    fused-effects >=1.1.1.1 && <1.2,
    lens >=4.19 && <5.3,
    megaparsec >=9.6.1 && <9.7,
    minimorph >=0.3 && <0.4,
    mtl >=2.2.2 && <2.4,
    servant-docs >=0.12 && <0.14,
    template-haskell >=2.16 && <2.21,
    text >=1.2.4 && <2.2,
    transformers >=0.5 && <0.7,
    vector >=0.12 && <0.14,
    witch >=1.1.1.0 && <1.3,
    yaml >=0.11 && <0.11.12.0,

  hs-source-dirs: src/swarm-util
  default-language: Haskell2010
  default-extensions:
    -- Avoid unexpected unevaluated thunk buildup
    -- See discussion in #415
    StrictData

library
  import: stan-config, common, ghc2021-extensions
  exposed-modules:
    Swarm.Doc.Command
    Swarm.Doc.Keyword
    Swarm.Doc.Pedagogy
    Swarm.Doc.Util
    Swarm.TUI.Border
    Swarm.TUI.Controller
    Swarm.TUI.Controller.Util
    Swarm.TUI.Editor.Controller
    Swarm.TUI.Editor.Json
    Swarm.TUI.Editor.Masking
    Swarm.TUI.Editor.Model
    Swarm.TUI.Editor.Palette
    Swarm.TUI.Editor.Util
    Swarm.TUI.Editor.View
    Swarm.TUI.Inventory.Sorting
    Swarm.TUI.Launch.Controller
    Swarm.TUI.Launch.Model
    Swarm.TUI.Launch.Prep
    Swarm.TUI.Launch.View
    Swarm.TUI.List
    Swarm.TUI.Model
    Swarm.TUI.Model.Goal
    Swarm.TUI.Model.Menu
    Swarm.TUI.Model.Name
    Swarm.TUI.Model.Repl
    Swarm.TUI.Model.StateUpdate
    Swarm.TUI.Model.Structure
    Swarm.TUI.Model.UI
    Swarm.TUI.Panel
    Swarm.TUI.View
    Swarm.TUI.View.Achievement
    Swarm.TUI.View.Attribute.Attr
    Swarm.TUI.View.Attribute.CustomStyling
    Swarm.TUI.View.Attribute.Util
    Swarm.TUI.View.CellDisplay
    Swarm.TUI.View.Logo
    Swarm.TUI.View.Objective
    Swarm.TUI.View.Structure
    Swarm.TUI.View.Util

  reexported-modules:
    Control.Carrier.Accum.FixedStrict,
    Data.BoolExpr.Simplify,
    Swarm.Constant,
    Swarm.Effect,
    Swarm.Effect.Time,
    Swarm.Game.Achievement.Attainment,
    Swarm.Game.Achievement.Definitions,
    Swarm.Game.Achievement.Description,
    Swarm.Game.Achievement.Persistence,
    Swarm.Game.CESK,
    Swarm.Game.Device,
    Swarm.Game.Display,
    Swarm.Game.Entity,
    Swarm.Game.Entity.Cosmetic,
    Swarm.Game.Entity.Cosmetic.Assignment,
    Swarm.Game.Exception,
    Swarm.Game.Failure,
    Swarm.Game.Ingredients,
    Swarm.Game.Land,
    Swarm.Game.Location,
    Swarm.Game.Recipe,
    Swarm.Game.ResourceLoading,
    Swarm.Game.Robot,
    Swarm.Game.Robot.Activity,
    Swarm.Game.Robot.Concrete,
    Swarm.Game.Robot.Context,
    Swarm.Game.Robot.Walk,
    Swarm.Game.Scenario,
    Swarm.Game.Scenario.Objective,
    Swarm.Game.Scenario.Objective.Graph,
    Swarm.Game.Scenario.Objective.Logic,
    Swarm.Game.Scenario.Objective.Validation,
    Swarm.Game.Scenario.Objective.WinCheck,
    Swarm.Game.Scenario.RobotLookup,
    Swarm.Game.Scenario.Scoring.Best,
    Swarm.Game.Scenario.Scoring.CodeSize,
    Swarm.Game.Scenario.Scoring.ConcreteMetrics,
    Swarm.Game.Scenario.Scoring.GenericMetrics,
    Swarm.Game.Scenario.Status,
    Swarm.Game.Scenario.Style,
    Swarm.Game.Scenario.Topography.Area,
    Swarm.Game.Scenario.Topography.Cell,
    Swarm.Game.Scenario.Topography.Center,
    Swarm.Game.Scenario.Topography.EntityFacade,
    Swarm.Game.Scenario.Topography.Navigation.Portal,
    Swarm.Game.Scenario.Topography.Navigation.Util,
    Swarm.Game.Scenario.Topography.Navigation.Waypoint,
    Swarm.Game.Scenario.Topography.Placement,
    Swarm.Game.Scenario.Topography.Structure,
    Swarm.Game.Scenario.Topography.Structure.Recognition,
    Swarm.Game.Scenario.Topography.Structure.Recognition.Log,
    Swarm.Game.Scenario.Topography.Structure.Recognition.Precompute,
    Swarm.Game.Scenario.Topography.Structure.Recognition.Registry,
    Swarm.Game.Scenario.Topography.Structure.Recognition.Symmetry,
    Swarm.Game.Scenario.Topography.Structure.Recognition.Tracking,
    Swarm.Game.Scenario.Topography.Structure.Recognition.Type,
    Swarm.Game.Scenario.Topography.WorldDescription,
    Swarm.Game.Scenario.Topography.WorldPalette,
    Swarm.Game.ScenarioInfo,
    Swarm.Game.State,
    Swarm.Game.State.Config,
    Swarm.Game.State.Landscape,
    Swarm.Game.State.Robot,
    Swarm.Game.State.Runtime,
    Swarm.Game.State.Substate,
    Swarm.Game.Step,
    Swarm.Game.Step.Arithmetic,
    Swarm.Game.Step.Combustion,
    Swarm.Game.Step.Const,
    Swarm.Game.Step.Flood,
    Swarm.Game.Step.Path.Cache,
    Swarm.Game.Step.Path.Cache.DistanceLimit,
    Swarm.Game.Step.Path.Finding,
    Swarm.Game.Step.Path.Type,
    Swarm.Game.Step.Path.Walkability,
    Swarm.Game.Step.RobotStepState,
    Swarm.Game.Step.Util,
    Swarm.Game.Step.Util.Command,
    Swarm.Game.Step.Util.Inspect,
    Swarm.Game.Step.Validate,
    Swarm.Game.Terrain,
    Swarm.Game.Tick,
    Swarm.Game.Universe,
    Swarm.Game.Value,
    Swarm.Game.World,
    Swarm.Game.World.Abstract,
    Swarm.Game.World.Compile,
    Swarm.Game.World.Coords,
    Swarm.Game.World.Eval,
    Swarm.Game.World.Gen,
    Swarm.Game.World.Interpret,
    Swarm.Game.World.Load,
    Swarm.Game.World.Modify,
    Swarm.Game.World.Parse,
    Swarm.Game.World.Render,
    Swarm.Game.World.Syntax,
    Swarm.Game.World.Typecheck,
    Swarm.Language.Capability,
    Swarm.Language.Context,
    Swarm.Language.Direction,
    Swarm.Language.Elaborate,
    Swarm.Language.Key,
    Swarm.Language.LSP,
    Swarm.Language.LSP.Hover,
    Swarm.Language.LSP.VarUsage,
    Swarm.Language.Module,
    Swarm.Language.Parse,
    Swarm.Language.Parse.QQ,
    Swarm.Language.Pipeline,
    Swarm.Language.Pipeline.QQ,
    Swarm.Language.Pretty,
    Swarm.Language.Requirement,
    Swarm.Language.Syntax,
    Swarm.Language.Syntax.CommandMetadata,
    Swarm.Language.Text.Markdown,
    Swarm.Language.Typecheck,
    Swarm.Language.Typed,
    Swarm.Language.Types,
    Swarm.Language.Value,
    Swarm.Log,
    Swarm.Util,
    Swarm.Util.Content,
    Swarm.Util.Effect,
    Swarm.Util.Erasable,
    Swarm.Util.Lens,
    Swarm.Util.OccurrenceEncoder,
    Swarm.Util.Parse,
    Swarm.Util.RingBuffer,
    Swarm.Util.UnitInterval,
    Swarm.Util.WindowedCounter,
    Swarm.Util.Yaml,
    Swarm.Version,

  other-modules: Paths_swarm
  autogen-modules: Paths_swarm
  build-depends:
    aeson >=2 && <2.2,
    array >=0.5.4 && <0.6,
    base >=4.14 && <4.19,
    brick >=2.1.1 && <2.4,
    brick-list-skip >=0.1.1.2 && <0.2,
    bytestring >=0.10 && <0.13,
    clock >=0.8.2 && <0.9,
    colour >=2.3.6 && <2.4,
    containers >=0.6.2 && <0.7,
    extra >=1.7 && <1.8,
    filepath >=1.4 && <1.5,
    fused-effects >=1.1.1.1 && <1.2,
    fuzzy >=0.1 && <0.2,
    githash >=0.1.6 && <0.2,
    lens >=4.19 && <5.3,
    linear >=1.21.6 && <1.23,
    mtl >=2.2.2 && <2.4,
    murmur3 >=1.0.4 && <1.1,
    natural-sort >=0.1.2 && <0.2,
    nonempty-containers >=0.3.4 && <0.3.5,
    palette >=0.3 && <0.4,
    servant-docs >=0.12 && <0.14,
    split >=0.2.3 && <0.3,
    tagged >=0.8 && <0.9,
    text >=1.2.4 && <2.2,
    text-zipper >=0.10 && <0.14,
    time >=1.9 && <1.14,
    transformers >=0.5 && <0.7,
    transformers >=0.5.6.2 && <0.6.2.0,
    vector >=0.12 && <0.14,
    vty >=6.1 && <6.3,
    warp >=3.2 && <3.5,
    witch >=1.1.1.0 && <1.3,
    word-wrap >=0.5 && <0.6,
    yaml >=0.11 && <0.11.12.0,

  build-depends:
    swarm:swarm-engine,
    swarm:swarm-lang,
    swarm:swarm-scenario,
    swarm:swarm-util,

  hs-source-dirs: src
  default-language: Haskell2010
  default-extensions:
    -- Avoid unexpected unevaluated thunk buildup
    -- See discussion in #415
    StrictData

executable swarm
  import: stan-config, common
  main-is: Main.hs
  other-modules: Swarm.App
  build-depends:
    -- Imports shared with the library don't need bounds
    base,
    blaze-html >=0.9.1 && <0.10,
    brick,
    fused-effects,
    githash >=0.1.6 && <0.2,
    lens,
    optparse-applicative >=0.16 && <0.19,
    prettyprinter,
    servant >=0.19 && <0.21,
    swarm,
    swarm:swarm-lang,
    swarm:swarm-util,
    swarm:swarm-web,
    terminal-size >=0.3 && <1.0,
    text,
    vty,
    vty-crossplatform >=0.4 && <0.5,

  hs-source-dirs: app
  default-language: Haskell2010
  ghc-options: -threaded
  default-extensions: ImportQualifiedPost

executable swarm-scene
  import: stan-config, common, ghc2021-extensions
  main-is: Main.hs
  build-depends:
    base,
    optparse-applicative >=0.16 && <0.19,
    swarm:swarm-scenario,

  hs-source-dirs: app/scene
  default-language: Haskell2010
  ghc-options: -threaded
  default-extensions: ImportQualifiedPost

executable swarm-docs
  import: stan-config, common, ghc2021-extensions
  main-is: Main.hs
  other-modules:
    Swarm.Doc.Gen
    Swarm.Doc.Schema.Arrangement
    Swarm.Doc.Schema.Parse
    Swarm.Doc.Schema.Refined
    Swarm.Doc.Schema.Render
    Swarm.Doc.Schema.SchemaType
    Swarm.Doc.Wiki.Cheatsheet
    Swarm.Doc.Wiki.Matrix
    Swarm.Doc.Wiki.Util

  build-depends:
    -- Imports shared with the library don't need bounds
    aeson,
    base,
    containers,
    directory,
    dotgen >=0.4 && <0.5,
    extra,
    filepath,
    fused-effects,
    lens,
    mtl,
    optparse-applicative >=0.16 && <0.19,
    pandoc >=3.0 && <3.2,
    pandoc-types >=1.23 && <1.24,
    scientific >=0.3.6 && <0.3.8,
    swarm,
    swarm:swarm-lang,
    swarm:swarm-web,
    text,
    transformers,
    vector,

  hs-source-dirs: app/doc
  default-language: Haskell2010
  ghc-options: -threaded
  default-extensions: ImportQualifiedPost

executable swarm-host-tournament
  import: stan-config, common, ghc2021-extensions
  main-is: Main.hs
  build-depends:
    base,
    optparse-applicative >=0.16 && <0.19,
    transformers,
    unix,
    warp,

  build-depends:
    swarm:swarm-engine,
    swarm:swarm-tournament,

  hs-source-dirs: app/tournament
  default-language: Haskell2010
  ghc-options: -threaded
  default-extensions: ImportQualifiedPost

test-suite swarm-unit
<<<<<<< HEAD
    import:           stan-config, common, ghc2021-extensions
    main-is:          Main.hs
    type:             exitcode-stdio-1.0
    other-modules:    TestEval
                      TestInventory
                      TestModel
                      TestPedagogy
                      TestNotification
                      TestLanguagePipeline
                      TestPretty
                      TestBoolExpr
                      TestCommand
                      TestLSP
                      TestScoring
                      TestUtil

    build-depends:    tasty                         >= 0.10 && < 1.6,
                      tasty-hunit                   >= 0.10 && < 0.11,
                      tasty-quickcheck              >= 0.10 && < 0.11,
                      QuickCheck                    >= 2.14 && < 2.15,
                      -- Imports shared with the library don't need bounds
                      aeson,
                      base,
                      boolexpr,
                      containers,
                      filepath,
                      hashable,
                      lens,
                      linear,
                      megaparsec,
                      mtl,
                      swarm,
                      text,
                      time,
                      witch,
                      vty
    hs-source-dirs:   test/unit
    default-language: Haskell2010
    ghc-options:      -threaded
=======
  import: stan-config, common, ghc2021-extensions
  main-is: Main.hs
  type: exitcode-stdio-1.0
  other-modules:
    TestBoolExpr
    TestCommand
    TestEval
    TestInventory
    TestLSP
    TestLanguagePipeline
    TestNotification
    TestOrdering
    TestPedagogy
    TestPretty
    TestRecipeCoverage
    TestRepl
    TestScoring
    TestUtil

  build-depends:
    -- Imports shared with the library don't need bounds
    QuickCheck >=2.14 && <2.15,
    aeson,
    base,
    boolexpr,
    containers,
    filepath,
    hashable,
    lens,
    mtl,
    tasty >=0.10 && <1.6,
    tasty-expected-failure >=0.12 && <0.13,
    tasty-hunit >=0.10 && <0.11,
    tasty-quickcheck >=0.10 && <0.11,
    text,
    time,
    vty,
    witch,

  build-depends:
    swarm,
    swarm:swarm-engine,
    swarm:swarm-lang,
    swarm:swarm-scenario,
    swarm:swarm-util,

  hs-source-dirs: test/unit
  default-language: Haskell2010
  ghc-options: -threaded
>>>>>>> 47390050

test-suite swarm-integration
  import: stan-config, common, ghc2021-extensions
  main-is: Main.hs
  type: exitcode-stdio-1.0
  build-depends:
    -- Imports shared with the library don't need bounds
    base,
    containers,
    filepath,
    fused-effects,
    lens,
    mtl,
    tasty >=0.10 && <1.6,
    tasty-expected-failure >=0.12 && <0.13,
    tasty-hunit >=0.10 && <0.11,
    text,
    witch,
    yaml,

  build-depends: swarm
  hs-source-dirs: test/integration
  default-language: Haskell2010
  ghc-options: -threaded

test-suite tournament-host
  import: stan-config, common, ghc2021-extensions
  main-is: Main.hs
  type: exitcode-stdio-1.0
  build-depends:
    SHA,
    base,
    bytestring,
    http-client,
    http-types,
    nonempty-containers,
    tasty,
    tasty-hunit,
    warp,

  build-depends:
    swarm:swarm-engine,
    swarm:swarm-tournament,

  hs-source-dirs: test/tournament-host
  default-language: Haskell2010
  ghc-options: -threaded

benchmark benchmark
  import: stan-config, common, ghc2021-extensions
  main-is: Benchmark.hs
  hs-source-dirs: test/bench
  type: exitcode-stdio-1.0
  build-depends:
    base,
    containers,
    extra,
    lens,
    mtl,
    swarm:swarm-engine,
    swarm:swarm-lang,
    swarm:swarm-scenario,
    swarm:swarm-util,
    tasty-bench >=0.3.1 && <0.4,
    text,

  default-language: Haskell2010
  ghc-options:
    -threaded
    -with-rtsopts=-A32m
    -fproc-alignment=64<|MERGE_RESOLUTION|>--- conflicted
+++ resolved
@@ -869,47 +869,6 @@
   default-extensions: ImportQualifiedPost
 
 test-suite swarm-unit
-<<<<<<< HEAD
-    import:           stan-config, common, ghc2021-extensions
-    main-is:          Main.hs
-    type:             exitcode-stdio-1.0
-    other-modules:    TestEval
-                      TestInventory
-                      TestModel
-                      TestPedagogy
-                      TestNotification
-                      TestLanguagePipeline
-                      TestPretty
-                      TestBoolExpr
-                      TestCommand
-                      TestLSP
-                      TestScoring
-                      TestUtil
-
-    build-depends:    tasty                         >= 0.10 && < 1.6,
-                      tasty-hunit                   >= 0.10 && < 0.11,
-                      tasty-quickcheck              >= 0.10 && < 0.11,
-                      QuickCheck                    >= 2.14 && < 2.15,
-                      -- Imports shared with the library don't need bounds
-                      aeson,
-                      base,
-                      boolexpr,
-                      containers,
-                      filepath,
-                      hashable,
-                      lens,
-                      linear,
-                      megaparsec,
-                      mtl,
-                      swarm,
-                      text,
-                      time,
-                      witch,
-                      vty
-    hs-source-dirs:   test/unit
-    default-language: Haskell2010
-    ghc-options:      -threaded
-=======
   import: stan-config, common, ghc2021-extensions
   main-is: Main.hs
   type: exitcode-stdio-1.0
@@ -959,7 +918,6 @@
   hs-source-dirs: test/unit
   default-language: Haskell2010
   ghc-options: -threaded
->>>>>>> 47390050
 
 test-suite swarm-integration
   import: stan-config, common, ghc2021-extensions
