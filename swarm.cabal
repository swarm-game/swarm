--- conflicted
+++ resolved
@@ -151,7 +151,7 @@
                       mtl,
                       swarm,
                       text,
-<<<<<<< HEAD
+                      witch
     hs-source-dirs:   test
     default-language: Haskell2010
     ghc-options:      -threaded
@@ -160,9 +160,6 @@
     import:           stan-config, common
     main-is:          Integration.hs
     type:             exitcode-stdio-1.0
-=======
-                      witch
->>>>>>> 22a8de35
 
     build-depends:    tasty                         >= 0.10 && < 1.5,
                       tasty-hunit                   >= 0.10 && < 0.11,
