--- conflicted
+++ resolved
@@ -112,67 +112,6 @@
     ImportQualifiedPost
 
 library swarm-lang
-<<<<<<< HEAD
-    import:           stan-config, common, ghc2021-extensions
-    visibility:       public
-    exposed-modules:  Swarm.Language.Capability
-                      Swarm.Language.Context
-                      Swarm.Language.Direction
-                      Swarm.Language.Elaborate
-                      Swarm.Language.Key
-                      Swarm.Language.LSP
-                      Swarm.Language.LSP.Hover
-                      Swarm.Language.LSP.VarUsage
-                      Swarm.Language.Module
-                      Swarm.Language.Parse
-                      Swarm.Language.Parse.QQ
-                      Swarm.Language.Pipeline
-                      Swarm.Language.Pipeline.QQ
-                      Swarm.Language.Pretty
-                      Swarm.Language.Requirement
-                      Swarm.Language.Syntax
-                      Swarm.Language.Text.Markdown
-                      Swarm.Language.Typecheck
-                      Swarm.Language.Typecheck.Unify
-                      Swarm.Language.Typecheck.Unify.Subst
-                      Swarm.Language.Typed
-                      Swarm.Language.Types
-                      Swarm.Language.Value
-    other-modules:    Paths_swarm
-    autogen-modules:  Paths_swarm
-    build-depends:    aeson,
-                      base,
-                      commonmark                    >= 0.2 && < 0.3,
-                      commonmark-extensions         >= 0.2 && < 0.3,
-                      containers,
-                      extra,
-                      free                          >= 5.0 && < 5.3,
-                      lens,
-                      lsp                           >= 1.6 && < 1.7,
-                      hashable,
-                      megaparsec,
-                      mtl,
-                      parser-combinators,
-                      prettyprinter,
-                      split,
-                      syb                           >= 0.7 && < 0.8,
-                      template-haskell,
-                      text,
-                      text-rope                     >= 0.2 && < 0.3,
-                      transformers,
-                      unification-fd                >= 0.11  && < 0.12,
-                      vector,
-                      vty,
-                      witch,
-                      yaml,
-    build-depends:    swarm:swarm-util
-    hs-source-dirs:   src/swarm-lang
-    default-language: Haskell2010
-    default-extensions:
-      -- Avoid unexpected unevaluated thunk buildup
-      -- See discussion in #415
-      StrictData
-=======
   import: stan-config, common, ghc2021-extensions
   visibility: public
   -- cabal-gild: discover src/swarm-lang
@@ -197,6 +136,7 @@
     Swarm.Language.Text.Markdown
     Swarm.Language.Typecheck
     Swarm.Language.Typecheck.Unify
+    Swarm.Language.Typecheck.Unify.Subst
     Swarm.Language.Typed
     Swarm.Language.Types
     Swarm.Language.Value
@@ -347,7 +287,6 @@
     -- Avoid unexpected unevaluated thunk buildup
     -- See discussion in #415
     StrictData
->>>>>>> 7c991f73
 
 library swarm-engine
   import: stan-config, common, ghc2021-extensions
