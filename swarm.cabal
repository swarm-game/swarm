--- conflicted
+++ resolved
@@ -194,11 +194,8 @@
                       Swarm.TUI.View.Objective
                       Swarm.TUI.View.Util
                       Swarm.Util
-<<<<<<< HEAD
+                      Swarm.Util.Effect
                       Swarm.Util.Erasable
-=======
-                      Swarm.Util.Effect
->>>>>>> 8aea6a24
                       Swarm.Util.Lens
                       Swarm.Util.Yaml
                       Swarm.Version
