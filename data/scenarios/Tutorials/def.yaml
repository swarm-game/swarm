version: 1
name: Define
description: |
  Learn how to define new commands.
objectives:
  - goal:
      - Your goal is to build a robot to fetch the `flower`{=entity} growing in the upper right and bring it back to you; you win the challenge when the base has a `flower`{=entity} in its inventory.
      - |
        However, it would be extremely tedious to simply type out all the individual
        `move` and `turn` commands required.  Your base has a `dictionary`{=entity} device
        that can be used to define new commands.  For example:
      - |
        ```
        def m4 : Cmd Unit = move; move; move; move end
        ```
<<<<<<< HEAD
      - defines a new command `m4`{=snippet}, with type `Cmd Unit`{=type}, as four consecutive `move` commands.
        With judicious
        use of new definitions, it should be possible to complete this challenge
        in just a few lines of code.
=======
      - defines a new command `m4`{=snippet}, with type `cmd unit`{=type}, as four consecutive `move` commands. With judicious use of new definitions, it should be possible to complete this challenge in just a few lines of code.
>>>>>>> 76958a46
      - |
        **TIP:** your base is at coordinates `(0,0)`, and the `flower`{=entity} is at `(16,4)`, which
        you can confirm by clicking in the world map panel. When you click on a cell,
        its contents and coordinates are shown in the lower left.
      - |
        **TIP:** the type annotation in a definition is optional.  You could also write
        `def m4 = move; move; move; move end`, and Swarm would infer
        the type of `m4`{=snippet}.
      - |
        **TIP:** writing function definitions at the prompt is annoying.
        You can also put definitions in a `.sw`{=path} file and load it
        with the `run` command. Check out
        https://github.com/swarm-game/swarm/tree/main/editors
        for help setting up an external editor with things like
        syntax and error highlighting.
    condition: |
      try {
        as base {has "flower"}
      } { return false }
solution: |
  def m2 = move; move end;
  def m4 = m2; m2 end;
  def m8 = m4; m4 end;
  def m16 = m8; m8 end;
  def tL = turn left end;
  def tR = turn right end;
  def tB = turn back end;
  def S = m16; tL; m2; tL; m16; tR; m2; tR; m16 end;
  build {
    turn right; S; f <- harvest; tB; S; give base f
  }
robots:
  - name: base
    dir: north
    display:
      char: Ω
      attr: robot
    devices:
      - logger
      - 3D printer
      - dictionary
    inventory:
      - [10, logger]
      - [10, compass]
      - [10, scanner]
      - [10, treads]
      - [10, solar panel]
      - [10, harvester]
      - [10, grabber]
      - [0, flower]
known: [boulder]
world:
  palette:
    'Ω': [grass, null, base]
    '.': [grass]
    '*': [grass, flower]
    '@': [grass, boulder]
    '┌': [stone, upper left corner]
    '┐': [stone, upper right corner]
    '└': [stone, lower left corner]
    '┘': [stone, lower right corner]
    '─': [stone, horizontal wall]
    '│': [stone, vertical wall]
  upperleft: [-1, 5]
  map: |
    ┌─────────────────┐
    │................*│
    │.@@@@@@@@@@@@@@@@│
    │.................│
    │@@@@@@@@@@@@@@@@.│
    │Ω................│
    └─────────────────┘<|MERGE_RESOLUTION|>--- conflicted
+++ resolved
@@ -13,14 +13,7 @@
         ```
         def m4 : Cmd Unit = move; move; move; move end
         ```
-<<<<<<< HEAD
-      - defines a new command `m4`{=snippet}, with type `Cmd Unit`{=type}, as four consecutive `move` commands.
-        With judicious
-        use of new definitions, it should be possible to complete this challenge
-        in just a few lines of code.
-=======
-      - defines a new command `m4`{=snippet}, with type `cmd unit`{=type}, as four consecutive `move` commands. With judicious use of new definitions, it should be possible to complete this challenge in just a few lines of code.
->>>>>>> 76958a46
+      - defines a new command `m4`{=snippet}, with type `Cmd Unit`{=type}, as four consecutive `move` commands. With judicious use of new definitions, it should be possible to complete this challenge in just a few lines of code.
       - |
         **TIP:** your base is at coordinates `(0,0)`, and the `flower`{=entity} is at `(16,4)`, which
         you can confirm by clicking in the world map panel. When you click on a cell,
