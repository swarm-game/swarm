version: 1
name: Conditionals
description: |
  Learn how to write conditional expressions.
objectives:
  - goal:
      - |
        The 4x4 gray square contains 4 `very small rock`{=entity}s --- so
        small they cannot be seen!  Your goal is to collect all of
        them and bring them back to your base; you win when you have
        all 4.  There is one rock in each row and column, but
        otherwise you can't be sure where they are.  Your best bet is
        to sweep over the entire 4x4 square and pick up a `very small rock`{=entity}
        any time you detect one.
      - |
        The `ishere` command, with type `Text -> Cmd Bool`{=type}, can be used
        for detecting the presence of a specific item such as a `very small rock`{=entity}.
        What we need is a way to take the `Bool`{=type} output from `ishere`
        and use it to decide whether to `grab` a rock or not.
        (Trying to execute `grab` in a cell without anything to grab will
        throw an exception, causing the robot to crash.)
      - |
        As you might expect, `if` can be used to write
        conditional expressions.  However, `if` is not special syntax;
        it is simply a built-in function of type
      - |
        ```
        if : Bool -> {a} -> {a} -> a
        ```
      - |
        It takes a boolean expression and then returns either the first or second subsequent
        argument, depending on whether the boolean expression is true or false, respectively.
      - |
        The type variable `a`{=type} can stand for any type; `{a}`{=type}
        indicates a *delayed* expression of type `a`{=type}.  Normally,
        function arguments are evaluated strictly before the function
        is called. Delayed expressions, on the other hand, are not
        evaluated until needed.  In this case, we want to make sure
        that only the correct branch is evaluated.  To write a value
        of type, say, `{Int}`{=type}, we just surround a value of type `Int`{=type}
        in curly braces, like `{3}`.  This is why arguments to `build`
        must also be in curly braces: the type of `build`
<<<<<<< HEAD
        is `{Cmd a} -> Cmd Actor`{=type}.
=======
        is `{cmd a} -> cmd actor`{=type}.
>>>>>>> 76958a46
      - |
        **TIP:** Note that `if` requires a `Bool`{=type}, not a `Cmd Bool`{=type}!  So you cannot directly say
        `if (ishere "very small rock") {...} {...}`{=snippet}.
        Instead you can write `b <- ishere "very small rock"; if b {...} {...}`{=snippet}.
        You might enjoy writing your own function of
        type `Cmd Bool -> {Cmd a} -> {Cmd a} -> Cmd a`{=type} to encapsulate this pattern.
      - |
        **TIP:** the two branches of an `if` must have the same type. In particular,
        `if ... {grab} {}`{=snippet} is not
<<<<<<< HEAD
        allowed, because `{grab}` has type `{Cmd Text}`{=type} whereas `{}` has type `{Cmd Unit}`{=type}.
=======
        allowed, because `{grab}` has type `{cmd text}`{=type} whereas `{}`{=snippet} has type `{cmd unit}`{=type}.
>>>>>>> 76958a46
        In this case `{grab; return ()}` has the right type.
    condition: |
      try {
        n <- as base {count "very small rock"};
        return (n == 4)
      } { return false}
solution: |
  def tL = turn left end;
  def tB = turn back end;
  def x4 = \c. c;c;c;c end;
  def VSR = "very small rock" end;
  def ifC = \c.\t.\e. b <- c; if b t e end;
  def pick = move; ifC (ishere VSR) {grab; return ()} {} end;
  def pickrow = x4 pick; turn back; x4 move end;
  build {
    turn south; x4 (move; tL; pickrow; tL); tB; x4 move; x4 (give base VSR)
  }
robots:
  - name: base
    heavy: true
    dir: north
    display:
      char: Ω
      attr: robot
    devices:
      - logger
      - 3D printer
      - dictionary
    inventory:
      - [8, compass]
      - [8, solar panel]
      - [8, logger]
      - [8, treads]
      - [8, grabber]
      - [8, scanner]
      - [8, lambda]
      - [8, branch predictor]
      - [8, 3D printer]
      - [0, very small rock]
entities:
  - name: very small rock
    display:
      invisible: true
    description:
      - A small rock.  It is so small, it is practically invisible.
    properties: [pickable]
world:
  palette:
    'Ω': [grass, null, base]
    '.': [grass]
    '_': [stone]
    'o': [stone, very small rock]
    '┌': [stone, upper left corner]
    '┐': [stone, upper right corner]
    '└': [stone, lower left corner]
    '┘': [stone, lower right corner]
    '─': [stone, horizontal wall]
    '│': [stone, vertical wall]
  upperleft: [-1, 1]
  map: |
    ┌─────┐
    │Ω....│
    │.o___│
    │._o__│
    │.___o│
    │.__o_│
    └─────┘<|MERGE_RESOLUTION|>--- conflicted
+++ resolved
@@ -40,11 +40,7 @@
         of type, say, `{Int}`{=type}, we just surround a value of type `Int`{=type}
         in curly braces, like `{3}`.  This is why arguments to `build`
         must also be in curly braces: the type of `build`
-<<<<<<< HEAD
         is `{Cmd a} -> Cmd Actor`{=type}.
-=======
-        is `{cmd a} -> cmd actor`{=type}.
->>>>>>> 76958a46
       - |
         **TIP:** Note that `if` requires a `Bool`{=type}, not a `Cmd Bool`{=type}!  So you cannot directly say
         `if (ishere "very small rock") {...} {...}`{=snippet}.
@@ -54,11 +50,7 @@
       - |
         **TIP:** the two branches of an `if` must have the same type. In particular,
         `if ... {grab} {}`{=snippet} is not
-<<<<<<< HEAD
-        allowed, because `{grab}` has type `{Cmd Text}`{=type} whereas `{}` has type `{Cmd Unit}`{=type}.
-=======
-        allowed, because `{grab}` has type `{cmd text}`{=type} whereas `{}`{=snippet} has type `{cmd unit}`{=type}.
->>>>>>> 76958a46
+        allowed, because `{grab}` has type `{Cmd Text}`{=type} whereas `{}`{=snippet} has type `{Cmd Unit}`{=type}.
         In this case `{grab; return ()}` has the right type.
     condition: |
       try {
